# -*- coding: utf-8 -*-
#
# GTC Toolchain - GT4Py Project - GridTools Framework
#
# Copyright (c) 2014-2021, ETH Zurich
# All rights reserved.
#
# This file is part of the GT4Py project and the GridTools framework.
# GT4Py is free software: you can redistribute it and/or modify it under
# the terms of the GNU General Public License as published by the
# Free Software Foundation, either version 3 of the License, or any later
# version. See the LICENSE.txt file at the top-level directory of this
# distribution for a copy of the license or check <https://www.gnu.org/licenses/>.
#
# SPDX-License-Identifier: GPL-3.0-or-later

"""
GridTools Intermediate Representation.

GTIR represents a computation with the semantics of the
`GTScript parallel model <https://github.com/GridTools/concepts/wiki/GTScript-Parallel-model>`.

Type constraints and validators narrow the IR as much as reasonable to valid (executable) IR.

Analysis is required to generate valid code (complying with the parallel model)
- extent analysis to define the extended compute domain
- `FieldIfStmt` expansion to comply with the parallel model
"""

from typing import Any, Generator, List, Set, Tuple, Union

from pydantic import validator
from pydantic.class_validators import root_validator

from eve import Node, Str, SymbolName, SymbolTableTrait, field, utils
from eve.iterators import TreeIterationItem
from eve.typingx import RootValidatorValuesType
from gtc import common
from gtc.common import AxisBound, LocNode


@utils.noninstantiable
class Expr(common.Expr):
    pass


@utils.noninstantiable
class Stmt(common.Stmt):
    pass


class BlockStmt(common.BlockStmt[Stmt], Stmt):
    pass


class Literal(common.Literal, Expr):  # type: ignore
    pass


class CartesianOffset(common.CartesianOffset):
    pass


<<<<<<< HEAD
class VariableOffset(common.VariableOffset):
=======
class VariableKOffset(common.VariableKOffset[Expr]):
>>>>>>> b5409fa4
    pass


class ScalarAccess(common.ScalarAccess, Expr):  # type: ignore
    pass


class FieldAccess(common.FieldAccess[Expr, VariableKOffset], Expr):  # type: ignore
    pass


class ParAssignStmt(common.AssignStmt[FieldAccess, Expr], Stmt):
    """Parallel assignment.

    R.h.s. is evaluated for all points and the resulting field is assigned
    (GTScript parallel model).
    Scalar variables on the l.h.s. are not allowed,
    as the only scalar variables are read-only stencil parameters.
    """

    @validator("left")
    def no_horizontal_offset_in_assignment(cls, v: Expr) -> Expr:
        if v.offset.i != 0 or v.offset.j != 0:
            raise ValueError("Lhs of assignment must not have a horizontal offset.")
        return v

    @root_validator(skip_on_failure=True)
    def no_write_and_read_with_offset_of_same_field(
        cls, values: RootValidatorValuesType
    ) -> RootValidatorValuesType:
        if isinstance(values["left"], FieldAccess):
            offset_reads = (
                values["right"]
                .iter_tree()
                .filter(_cartesian_fieldaccess)
                .filter(lambda acc: acc.offset.i != 0 or acc.offset.j != 0)
                .getattr("name")
                .to_set()
            ) | values["right"].iter_tree().filter(_variablek_fieldaccess).getattr("name").to_set()
            if values["left"].name in offset_reads:
                raise ValueError("Self-assignment with offset is illegal.")

        return values

    _dtype_validation = common.assign_stmt_dtype_validation(strict=False)


class FieldIfStmt(common.IfStmt[BlockStmt, Expr], Stmt):
    """
    If statement with a field expression as condition.

    - The condition is evaluated for all gridpoints and stored in a mask.
    - Each statement inside the if and else branches is executed according
      to the same rules as statements outside of branches.

    The following restriction applies:

    - Inside the if and else blocks the same field cannot be written to
      and read with an offset in the parallel axes (order does not matter).

    See `parallel model
    <https://github.com/GridTools/concepts/wiki/GTScript-Parallel-model#conditionals-on-field-expressions>`
    """

    @validator("cond")
    def verify_scalar_condition(cls, cond: Expr) -> Expr:
        if cond.kind != common.ExprKind.FIELD:
            raise ValueError("Condition is not a field expression")
        return cond

    # TODO(havogt) add validator for the restriction (it's a pass over the subtrees...)


class ScalarIfStmt(common.IfStmt[BlockStmt, Expr], Stmt):
    """
    If statement with a scalar expression as condition.

    No special rules apply.
    """

    @validator("cond")
    def verify_scalar_condition(cls, cond: Expr) -> Expr:
        if cond.kind != common.ExprKind.SCALAR:
            raise ValueError("Condition is not scalar")
        return cond


class While(common.While[Stmt, Expr], Stmt):
    """
    While loop with a field or scalar expression as condition.

    No special rules apply.
    """

    @validator("body")
    def verify_no_accumulated_extents(cls, body: List[Stmt]) -> List[Stmt]:
        offset_reads = set()
        field_writes = set()
        for stmt in body:
            field_writes |= stmt.iter_tree().if_isinstance(FieldAccess).getattr("name").to_set()
            offset_reads |= (
                stmt.iter_tree()
                .if_isinstance(FieldAccess)
                .filter(lambda acc: acc.offset.i != 0 or acc.offset.j != 0)
                .getattr("name")
                .to_set()
            )
        if field_writes.intersection(offset_reads):
            raise ValueError("Field written with read offsets in while loop")
        return body


class HorizontalMask(common.HorizontalMask[Expr], Expr):
    pass


class HorizontalRegion(Stmt):
    mask: HorizontalMask
    block: BlockStmt


class UnaryOp(common.UnaryOp[Expr], Expr):
    pass


class BinaryOp(common.BinaryOp[Expr], Expr):
    _dtype_validator = common.binary_op_dtype_propagation(strict=False)


class TernaryOp(common.TernaryOp[Expr], Expr):
    _dtype_propagation = common.ternary_op_dtype_propagation(strict=False)


class Cast(common.Cast[Expr], Expr):  # type: ignore
    pass


class NativeFuncCall(common.NativeFuncCall[Expr], Expr):
    _dtype_propagation = common.native_func_call_dtype_propagation(strict=False)


class Decl(LocNode):  # TODO probably Stmt
    name: SymbolName
    dtype: common.DataType

    def __init__(self, *args: Any, **kwargs: Any) -> None:
        if type(self) is Decl:
            raise TypeError("Trying to instantiate `Decl` abstract class.")
        super().__init__(*args, **kwargs)


class FieldDecl(Decl):
    dimensions: Tuple[bool, bool, bool]
    data_dims: Tuple[int, ...] = field(default_factory=tuple)


class ScalarDecl(Decl):
    pass


class AxisIndex(Expr):
    axis: str
    dtype = common.DataType.INT32
    kind = common.ExprKind.SCALAR


class For(Stmt):
    target: ScalarDecl
    start: Union[Expr, AxisBound]
    end: Union[Expr, AxisBound]
    inc: int
    body: List[Stmt]


class Interval(LocNode):
    start: AxisBound
    end: AxisBound


# TODO(havogt) should vertical loop open a scope?
class VerticalLoop(LocNode):
    interval: Interval
    loop_order: common.LoopOrder
    temporaries: List[FieldDecl]
    body: List[Stmt]

    @root_validator(skip_on_failure=True)
    def no_write_and_read_with_horizontal_offset(
        cls, values: RootValidatorValuesType
    ) -> RootValidatorValuesType:
        """
        In the same VerticalLoop a field must not be written and read with a horizontal offset.

        Temporaries don't have this contraint. Backends are required to implement temporaries with block-private halos.
        """
        # TODO(havogt): either move to eve or will be removed in the attr-based eve if a List[Node] is represented as a CollectionNode
        @utils.as_xiter
        def _collection_iter_tree(
            collection: List[Node],
        ) -> Generator[TreeIterationItem, None, None]:
            for elem in collection:
                yield from elem.iter_tree()

        def _writes(stmts: List[Stmt]) -> Set[str]:
            result = set()
            for left in _collection_iter_tree(stmts).if_isinstance(ParAssignStmt).getattr("left"):
                result |= left.iter_tree().if_isinstance(FieldAccess).getattr("name").to_set()
            return result

        def _reads_with_offset(stmts: List[Stmt]) -> Set[str]:
            return (
                _collection_iter_tree(stmts)
                .filter(_cartesian_fieldaccess)
                .filter(
                    lambda acc: acc.offset.i != 0 or acc.offset.j != 0
                )  # writes always have zero offset
                .getattr("name")
                .to_set()
            )

        writes = _writes(values["body"])
        reads_with_offset = _reads_with_offset(values["body"])

        intersec = writes.intersection(reads_with_offset)
        non_tmp_fields = {
            acc for acc in intersec if acc not in {tmp.name for tmp in values["temporaries"]}
        }
        if len(non_tmp_fields) > 0:
            raise ValueError(
                f"Illegal write and read with horizontal offset detected for {non_tmp_fields}."
            )
        return values


class Stencil(LocNode, SymbolTableTrait):
    name: Str
    # TODO(havogt) deal with gtscript externals
    params: List[Decl]
    vertical_loops: List[VerticalLoop]

    @property
    def param_names(self) -> List:
        return [p.name for p in self.params]

    _validate_symbol_refs = common.validate_symbol_refs()
    _validate_lvalue_dims = common.validate_lvalue_dims(VerticalLoop, FieldDecl)


def _cartesian_fieldaccess(node) -> bool:
    return isinstance(node, FieldAccess) and not isinstance(node.offset, VariableKOffset)


def _variablek_fieldaccess(node) -> bool:
    return isinstance(node, FieldAccess) and isinstance(node.offset, VariableKOffset)<|MERGE_RESOLUTION|>--- conflicted
+++ resolved
@@ -61,11 +61,7 @@
     pass
 
 
-<<<<<<< HEAD
-class VariableOffset(common.VariableOffset):
-=======
 class VariableKOffset(common.VariableKOffset[Expr]):
->>>>>>> b5409fa4
     pass
 
 
