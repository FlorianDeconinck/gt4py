--- conflicted
+++ resolved
@@ -183,13 +183,9 @@
         parallel_k: bool,
         **kwargs: Any,
     ) -> npir.FieldSlice:
-<<<<<<< HEAD
-        dims = decl.dimensions if (decl := ctx.symbol_table.get(node.name)) else (True, True, True)
-=======
         dims = (
             decl.dimensions if (decl := kwargs["symtable"].get(node.name)) else (True, True, True)
         )
->>>>>>> 81b68e83
         k_offset = self.visit(node.offset.k, ctx=ctx, parallel_k=parallel_k, **kwargs)
         return npir.FieldSlice(
             name=str(node.name),
