# -*- coding: utf-8 -*-
#
# GTC Toolchain - GT4Py Project - GridTools Framework
#
# Copyright (c) 2014-2021, ETH Zurich
# All rights reserved.
#
# This file is part of the GT4Py project and the GridTools framework.
# GT4Py is free software: you can redistribute it and/or modify it under
# the terms of the GNU General Public License as published by the
# Free Software Foundation, either version 3 of the License, or any later
# version. See the LICENSE.txt file at the top-level directory of this
# distribution for a copy of the license or check <https://www.gnu.org/licenses/>.
#
# SPDX-License-Identifier: GPL-3.0-or-later

import copy
import itertools
import typing
from collections import OrderedDict
from dataclasses import dataclass, field
from typing import Any, List, Optional, Union

from eve.traits import SymbolTableTrait
from eve.visitors import NodeTranslator

from .. import common, oir
from . import npir


class AssignStmt(oir.AssignStmt):
    """AssignStmt used in the lowering from oir to npir."""

    horiz_mask: Optional[oir.HorizontalMask] = None


class MaskStmt(oir.MaskStmt):
    """MaskStmt used in the lowering from oir to npir."""

    horiz_mask: Optional[oir.HorizontalMask] = None


class HorizontalMaskInliner(NodeTranslator):
    def __init__(self):
        self.horiz_mask: Optional[oir.HorizontalMask] = None

    @classmethod
    def apply(cls, stencil: oir.Stencil) -> oir.Stencil:
        transformer = cls()
        return transformer.visit(copy.deepcopy(stencil))

    def visit_Stencil(self, node: oir.Stencil, **kwargs: Any) -> oir.Stencil:
        return oir.Stencil(
            name=node.name,
            params=node.params,
            vertical_loops=self.visit(node.vertical_loops, **kwargs),
            declarations=node.declarations,
        )

    def visit_BinaryOp(self, node: oir.BinaryOp, **kwargs: Any) -> oir.Expr:
        if isinstance(node.left, oir.HorizontalMask):
            self.horiz_mask = node.left
            return node.right
        elif isinstance(node.right, oir.HorizontalMask):
            self.horiz_mask = node.right
            return node.left
        else:
            return node

    def visit_HorizontalMask(self, node: oir.HorizontalMask, **kwargs: Any) -> None:
        self.horiz_mask = node

    def visit_AssignStmt(self, node: oir.AssignStmt, **kwargs: Any) -> AssignStmt:
        return AssignStmt(left=node.left, right=node.right, horiz_mask=self.horiz_mask)

    def visit_HorizontalExecution(
        self, node: oir.HorizontalExecution, **kwargs: Any
    ) -> oir.HorizontalExecution:
        body = []
        for stmt in node.body:
            # NOTE(jdahm): The following assumes with horizontal(...) cannot be nested under MaskStmts, For, While, etc.
            if isinstance(stmt, oir.MaskStmt):
                # (Re)set horiz_mask to None before visit call
                self.horiz_mask = None
                mask_wout_regions = self.visit(stmt.mask, **kwargs)
                stmts = [self.visit(sub_stmt, **kwargs) for sub_stmt in stmt.body]
                if mask_wout_regions is None:
                    # The mask was only a horizontal restriction, so inline the sub-stmts
                    body.extend(stmts)
                else:
                    # This mask had more than a horizontal restriction
                    body.append(
                        MaskStmt(mask=mask_wout_regions, body=stmts, horiz_mask=self.horiz_mask)
                    )
                # (Re)set horiz_mask to None after visit call
                self.horiz_mask = None
            else:
                body.append(self.visit(stmt, **kwargs))

        return oir.HorizontalExecution(body=body, declarations=node.declarations)


class OirToNpir(NodeTranslator):
    """Lower from optimizable IR (OIR) to numpy IR (NPIR)."""

    @dataclass
    class ComputationContext:
        """Top Level Context."""

        temp_defs: typing.OrderedDict[str, npir.VectorAssign] = field(
            default_factory=lambda: OrderedDict({})
        )

        mask_temp_counter: int = 0

        def ensure_temp_defined(self, temp: Union[oir.FieldAccess, npir.FieldSlice]) -> None:
            if temp.name not in self.temp_defs:
                self.temp_defs[str(temp.name)] = npir.VectorAssign(
                    left=npir.VectorTemp(name=str(temp.name), dtype=temp.dtype),
                    right=npir.EmptyTemp(dtype=temp.dtype),
                )

    contexts = (SymbolTableTrait.symtable_merger,)

    def visit_Stencil(self, oir_node: oir.Stencil, **kwargs: Any) -> npir.Computation:
        node = HorizontalMaskInliner.apply(oir_node)
        ctx = self.ComputationContext()
        vertical_passes = list(
            itertools.chain(
                *[self.visit(vloop, ctx=ctx, **kwargs) for vloop in node.vertical_loops]
            )
        )
        field_names: List[str] = []
        scalar_names: List[str] = []
        field_decls: List[npir.FieldDecl] = []
        for decl in node.params:
            if isinstance(decl, oir.FieldDecl):
                field_names.append(str(decl.name))
                field_decls.append(self.visit(decl))
            else:
                scalar_names.append(decl.name)
        return npir.Computation(
            field_decls=field_decls,
            field_params=field_names,
            params=[decl.name for decl in node.params],
            vertical_passes=vertical_passes,
        )

    def visit_VerticalLoop(self, node: oir.VerticalLoop, **kwargs) -> List[npir.VerticalPass]:
        return self.visit(node.sections, v_caches=node.caches, loop_order=node.loop_order, **kwargs)

    def visit_VerticalLoopSection(
        self,
        node: oir.VerticalLoopSection,
        *,
        loop_order: common.LoopOrder,
        ctx: Optional[ComputationContext] = None,
        v_caches: List[oir.CacheDesc] = None,
        **kwargs: Any,
    ) -> npir.VerticalPass:
        ctx = ctx or self.ComputationContext()
        defined_temps = set(ctx.temp_defs.keys())
        kwargs.update(
            {
                "parallel_k": True if loop_order == common.LoopOrder.PARALLEL else False,
                "lower_k": node.interval.start,
                "upper_k": node.interval.end,
            }
        )
        body = self.visit(node.horizontal_executions, ctx=ctx, **kwargs)
        undef_temps = [
            temp_def for name, temp_def in ctx.temp_defs.items() if name not in defined_temps
        ]
        return npir.VerticalPass(
            body=body,
            temp_defs=undef_temps,
            lower=self.visit(node.interval.start, ctx=ctx, **kwargs),
            upper=self.visit(node.interval.end, ctx=ctx, **kwargs),
            direction=self.visit(loop_order, ctx=ctx, **kwargs),
        )

    def visit_HorizontalExecution(
        self,
        node: oir.HorizontalExecution,
        *,
        ctx: Optional[ComputationContext] = None,
        **kwargs: Any,
    ) -> npir.HorizontalBlock:
        return npir.HorizontalBlock(
            body=self.visit(node.body, ctx=ctx, **kwargs),
        )

    def visit_HorizontalMask(self, node: oir.HorizontalMask, **kwargs: Any) -> npir.HorizontalMask:
        return npir.HorizontalMask(i=node.i, j=node.j)

    def visit_MaskStmt(
        self,
        node: Union[MaskStmt, oir.MaskStmt],
        *,
        ctx: ComputationContext,
        parallel_k: bool,
        **kwargs,
    ) -> npir.MaskBlock:
        mask_expr = self.visit(node.mask, ctx=ctx, parallel_k=parallel_k, broadcast=True, **kwargs)
        if isinstance(mask_expr, npir.FieldSlice):
            mask_name = mask_expr.name
            mask = mask_expr
        else:
            mask_name = f"_mask_{ctx.mask_temp_counter}"
            mask = npir.VectorTemp(
                name=mask_name,
            )
            ctx.mask_temp_counter += 1

        attrs = {}
        if isinstance(node, MaskStmt):
            attrs["horiz_mask"] = node.horiz_mask

        return npir.MaskBlock(
            mask=mask_expr,
            mask_name=mask_name,
            body=self.visit(node.body, ctx=ctx, parallel_k=parallel_k, mask=mask, **kwargs),
            **attrs,
        )

    def visit_AssignStmt(
        self,
        node: Union[AssignStmt, oir.AssignStmt],
        *,
        ctx: Optional[ComputationContext] = None,
        mask: Optional[npir.VectorExpression] = None,
        **kwargs: Any,
    ) -> npir.VectorAssign:
        ctx = ctx or self.ComputationContext()
        if isinstance(
            kwargs["symtable"].get(node.left.name, None), (oir.Temporary, oir.LocalScalar)
        ):
            ctx.ensure_temp_defined(node.left)

        attrs = {}
        if isinstance(node, AssignStmt):
            attrs["horiz_mask"] = node.horiz_mask

        return npir.VectorAssign(
            left=self.visit(node.left, ctx=ctx, is_lvalue=True, **kwargs),
            right=self.visit(node.right, ctx=ctx, broadcast=True, **kwargs),
            mask=mask,
            **attrs,
        )

    def visit_Cast(
        self,
        node: oir.Cast,
        *,
        ctx: Optional[ComputationContext] = None,
        broadcast: bool = False,
        **kwargs: Any,
    ) -> Union[npir.Cast, npir.BroadCast]:
        cast = npir.Cast(
            dtype=self.visit(node.dtype, ctx=ctx, **kwargs),
            expr=self.visit(node.expr, ctx=ctx, broadcast=False, **kwargs),
        )
        if broadcast:
            return npir.BroadCast(expr=cast, dtype=node.dtype)
        return cast

    def visit_FieldAccess(
        self,
        node: oir.FieldAccess,
        *,
        ctx: ComputationContext,
        parallel_k: bool,
        **kwargs: Any,
    ) -> npir.FieldSlice:
        dims = (
            decl.dimensions if (decl := kwargs["symtable"].get(node.name)) else (True, True, True)
        )
        k_offset = self.visit(node.offset.k, ctx=ctx, parallel_k=parallel_k, **kwargs)
        return npir.FieldSlice(
            name=str(node.name),
            i_offset=npir.AxisOffset.i(node.offset.i) if dims[0] else None,
            j_offset=npir.AxisOffset.j(node.offset.j) if dims[1] else None,
<<<<<<< HEAD
            k_offset=npir.AxisOffset.k(k_offset, parallel=parallel_k) if dims[2] else None,
            data_index=node.data_index,
=======
            k_offset=npir.AxisOffset.k(node.offset.k, parallel=parallel_k) if dims[2] else None,
            data_index=self.visit(node.data_index, ctx=ctx, parallel_k=parallel_k, **kwargs),
>>>>>>> 7d8b743f
        )

    def visit_FieldDecl(self, node: oir.FieldDecl, **kwargs: Any) -> npir.FieldDecl:
        return npir.FieldDecl(
            name=node.name,
            dtype=self.visit(node.dtype),
            dimensions=node.dimensions,
            data_dims=node.data_dims,
        )

    def visit_BinaryOp(
        self, node: oir.BinaryOp, *, ctx: Optional[ComputationContext] = None, **kwargs: Any
    ) -> Union[npir.VectorArithmetic, npir.VectorLogic]:
        kwargs["broadcast"] = True
        left = self.visit(node.left, ctx=ctx, **kwargs)
        right = self.visit(node.right, ctx=ctx, **kwargs)

        if isinstance(node.op, common.LogicalOperator):
            return npir.VectorLogic(op=node.op, left=left, right=right)

        return npir.VectorArithmetic(
            op=node.op,
            left=left,
            right=right,
        )

    def visit_UnaryOp(self, node: oir.UnaryOp, **kwargs: Any) -> npir.VectorUnaryOp:
        kwargs["broadcast"] = True
        return npir.VectorUnaryOp(op=node.op, expr=self.visit(node.expr, **kwargs))

    def visit_TernaryOp(self, node: oir.TernaryOp, **kwargs: Any) -> npir.VectorTernaryOp:
        kwargs["broadcast"] = True

        return npir.VectorTernaryOp(
            cond=self.visit(node.cond, **kwargs),
            true_expr=self.visit(node.true_expr, **kwargs),
            false_expr=self.visit(node.false_expr, **kwargs),
        )

    def visit_NativeFuncCall(self, node: oir.NativeFuncCall, **kwargs: Any) -> npir.NativeFuncCall:
        kwargs["broadcast"] = True
        return npir.NativeFuncCall(
            func=self.visit(node.func, **kwargs),
            args=self.visit(node.args, **kwargs),
        )

    def visit_Literal(
        self, node: oir.Literal, *, broadcast: bool = False, **kwargs: Any
    ) -> Union[npir.Literal, npir.BroadCast]:
        literal = npir.Literal(value=self.visit(node.value, **kwargs), dtype=node.dtype)
        if broadcast:
            return npir.BroadCast(expr=literal, dtype=node.dtype)
        return literal

    def visit_ScalarAccess(
        self,
        node: oir.ScalarAccess,
        *,
        broadcast: bool = False,
        ctx: Optional[ComputationContext] = None,
        **kwargs: Any,
    ) -> Union[npir.BroadCast, npir.NamedScalar]:
        ctx = ctx or self.ComputationContext()
        if node.name in ctx.temp_defs:
            name = npir.VectorTemp(name=self.visit(node.name, **kwargs))
        else:
            name = npir.NamedScalar(
                name=self.visit(node.name, **kwargs), dtype=self.visit(node.dtype, **kwargs)
            )
        if broadcast:
            return npir.BroadCast(expr=name, dtype=name.dtype)
        return name

    def visit_While(self, node: oir.While, **kwargs: Any) -> npir.While:
        cond = self.visit(node.cond, **kwargs)
        body = self.visit(node.body, **kwargs)
        return npir.While(cond=cond, body=body)<|MERGE_RESOLUTION|>--- conflicted
+++ resolved
@@ -280,13 +280,8 @@
             name=str(node.name),
             i_offset=npir.AxisOffset.i(node.offset.i) if dims[0] else None,
             j_offset=npir.AxisOffset.j(node.offset.j) if dims[1] else None,
-<<<<<<< HEAD
-            k_offset=npir.AxisOffset.k(k_offset, parallel=parallel_k) if dims[2] else None,
-            data_index=node.data_index,
-=======
             k_offset=npir.AxisOffset.k(node.offset.k, parallel=parallel_k) if dims[2] else None,
             data_index=self.visit(node.data_index, ctx=ctx, parallel_k=parallel_k, **kwargs),
->>>>>>> 7d8b743f
         )
 
     def visit_FieldDecl(self, node: oir.FieldDecl, **kwargs: Any) -> npir.FieldDecl:
