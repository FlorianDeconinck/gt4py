# -*- coding: utf-8 -*-
#
# GTC Toolchain - GT4Py Project - GridTools Framework
#
# Copyright (c) 2014-2021, ETH Zurich
# All rights reserved.
#
# This file is part of the GT4Py project and the GridTools framework.
# GT4Py is free software: you can redistribute it and/or modify it under
# the terms of the GNU General Public License as published by the
# Free Software Foundation, either version 3 of the License, or any later
# version. See the LICENSE.txt file at the top-level directory of this
# distribution for a copy of the license or check <https://www.gnu.org/licenses/>.
#
# SPDX-License-Identifier: GPL-3.0-or-later

from typing import Any, Callable, Dict, List, Optional, Set, Tuple, Union

from eve import NodeTranslator, SymbolTableTrait
from gtc import common, oir

from .utils import AccessCollector, symbol_name_creator


<<<<<<< HEAD
class GreedyMerging(NodeTranslator):
    """Merges consecutive horizontal executions if there are no write/read conflicts.

    Preconditions: All vertical loops are non-empty.
    Postcondition: The number of horizontal executions is equal or smaller than before.
    """

    def visit_VerticalLoopSection(
        self, node: oir.VerticalLoopSection, **kwargs: Any
    ) -> oir.VerticalLoopSection:
        if not node.horizontal_executions:
            raise GTCPreconditionError(expected="non-empty vertical loop")
        result = self.generic_visit(node, **kwargs)
        horizontal_executions = [result.horizontal_executions[0]]
        accesses = AccessCollector.apply(horizontal_executions[-1])

        def ij_offsets(
            offsets: Dict[str, Set[Tuple[int, int, int]]]
        ) -> Dict[str, Set[Tuple[int, int]]]:
            return {
                field: {o[:2] for o in field_offsets} for field, field_offsets in offsets.items()
            }

        previous_reads = ij_offsets(accesses.read_offsets())
        previous_writes = ij_offsets(accesses.write_offsets())
        for horizontal_execution in result.horizontal_executions[1:]:
            accesses = AccessCollector.apply(horizontal_execution)
            current_reads = ij_offsets(accesses.read_offsets())
            current_writes = ij_offsets(accesses.write_offsets())

            conflicting = {
                field
                for field, offsets in current_reads.items()
                if field in previous_writes and offsets ^ previous_writes[field]
            } | {
                field
                for field, offsets in current_writes.items()
                if field in previous_reads
                and any(o[:2] != (0, 0) for o in offsets ^ previous_reads[field])
            }
            if not conflicting:
                horizontal_executions[-1].body += horizontal_execution.body
                horizontal_executions[-1].declarations += horizontal_execution.declarations
                for field, writes in current_writes.items():
                    previous_writes.setdefault(field, set()).update(writes)
                for field, reads in current_reads.items():
                    previous_reads.setdefault(field, set()).update(reads)
            else:
                horizontal_executions.append(horizontal_execution)
                previous_writes = current_writes
                previous_reads = current_reads
        result.horizontal_executions = horizontal_executions
        if len(result.horizontal_executions) > len(node.horizontal_executions):
            raise GTCPostconditionError(
                expected="the number of horizontal executions is equal or smaller than before"
            )
        return result


@dataclass
=======
>>>>>>> e47d39ce
class OnTheFlyMerging(NodeTranslator):
    """Merges consecutive horizontal executions inside parallel vertical loops by introducing redundant computations.

    Limitations:
    * Works on the level of whole horizontal executions, no full dependency analysis is performed (common subexpression and dead code eliminitation at a later stage can work around this limitation).
    * The chosen default merge limits are totally arbitrary.
    """

    def __init__(
        self,
        max_horizontal_execution_body_size: int = 100,
        allow_expensive_function_duplication: bool = False,
    ):
        self.max_horizontal_execution_body_size = max_horizontal_execution_body_size
        self.allow_expensive_function_duplication = allow_expensive_function_duplication
        super().__init__(SymbolTableTrait.add_symtable)

    def visit_CartesianOffset(
        self,
        node: common.CartesianOffset,
        *,
        shift: Optional[Tuple[int, int, int]] = None,
        **kwargs: Any,
    ) -> common.CartesianOffset:
        if shift:
            di, dj, dk = shift
            return common.CartesianOffset(i=node.i + di, j=node.j + dj, k=node.k + dk)
        return self.generic_visit(node, **kwargs)

    def visit_FieldAccess(
        self,
        node: oir.FieldAccess,
        *,
        offset_symbol_map: Dict[Tuple[str, Tuple[int, int, int]], str] = None,
        **kwargs: Any,
    ) -> Union[oir.FieldAccess, oir.ScalarAccess]:
        if offset_symbol_map:
            offset = self.visit(node.offset, **kwargs)
            key = node.name, (offset.i, offset.j, offset.k)
            if key in offset_symbol_map:
                return oir.ScalarAccess(name=offset_symbol_map[key], dtype=node.dtype)
        return self.generic_visit(node, **kwargs)

    def _merge(
        self,
        horizontal_executions: List[oir.HorizontalExecution],
        symtable: Dict[str, Any],
        new_symbol_name: Callable[[str], str],
        protected_fields: Set[str],
    ) -> List[oir.HorizontalExecution]:
        """Recursively merge horizontal executions.

        Uses the following algorithm:
        1. Get output fields of the first horizontal execution.
        2. Check in which following h. execs. the outputs are read.
        3. Duplicate the body of the first h. exec. for each read access (with corresponding offset) and prepend it to the depending h. execs.
        4. Recurse on the resulting h. execs.
        """
        if len(horizontal_executions) <= 1:
            return horizontal_executions
        first, *others = horizontal_executions
        first_accesses = AccessCollector.apply(first)
        other_accesses = AccessCollector.apply(others)

        def first_fields_rewritten_later() -> bool:
            return bool(first_accesses.fields() & other_accesses.write_fields())

        def first_has_large_body() -> bool:
            return len(first.body) > self.max_horizontal_execution_body_size

        def first_writes_protected() -> bool:
            return bool(protected_fields & first_accesses.write_fields())

        def first_has_expensive_function_call() -> bool:
            if self.allow_expensive_function_duplication:
                return False
            nf = common.NativeFunction
            expensive_calls = {
                nf.SIN,
                nf.COS,
                nf.TAN,
                nf.ARCSIN,
                nf.ARCCOS,
                nf.ARCTAN,
                nf.SQRT,
                nf.EXP,
                nf.LOG,
            }
            calls = first.iter_tree().if_isinstance(oir.NativeFuncCall).getattr("func")
            return any(call in expensive_calls for call in calls)

        if (
            first_fields_rewritten_later()
            or first_writes_protected()
            or first_has_large_body()
            or first_has_expensive_function_call()
        ):
            return [first] + self._merge(others, symtable, new_symbol_name, protected_fields)

        writes = first_accesses.write_fields()
        others_otf = []
        for horizontal_execution in others:
            read_offsets: Set[Tuple[int, int, int]] = set()
            read_offsets = read_offsets.union(
                *(
                    offsets
                    for field, offsets in AccessCollector.apply(horizontal_execution)
                    .read_offsets()
                    .items()
                    if field in writes
                )
            )

            if not read_offsets:
                others_otf.append(horizontal_execution)
                continue

            offset_symbol_map = {
                (name, o): new_symbol_name(name) for name in writes for o in read_offsets
            }

            merged = oir.HorizontalExecution(
                body=self.visit(horizontal_execution.body, offset_symbol_map=offset_symbol_map),
                declarations=horizontal_execution.declarations
                + [
                    oir.LocalScalar(name=new_name, dtype=symtable[old_name].dtype)
                    for (old_name, _), new_name in offset_symbol_map.items()
                ]
                + [d for d in first.declarations if d not in horizontal_execution.declarations],
            )
            for offset in read_offsets:
                merged.body = (
                    self.visit(
                        first.body,
                        shift=offset,
                        offset_symbol_map=offset_symbol_map,
                        symtable=symtable,
                    )
                    + merged.body
                )
            others_otf.append(merged)

        return self._merge(others_otf, symtable, new_symbol_name, protected_fields)

    def visit_VerticalLoopSection(
        self, node: oir.VerticalLoopSection, **kwargs: Any
    ) -> oir.VerticalLoopSection:

        last_vls = None
        next_vls = node
        applied = True
        while applied:
            last_vls = next_vls
            next_vls = oir.VerticalLoopSection(
                interval=last_vls.interval,
                horizontal_executions=self._merge(last_vls.horizontal_executions, **kwargs),
            )
            applied = len(next_vls.horizontal_executions) < len(last_vls.horizontal_executions)

        return next_vls

    def visit_VerticalLoop(self, node: oir.VerticalLoop, **kwargs: Any) -> oir.VerticalLoop:
        if node.loop_order != common.LoopOrder.PARALLEL:
            return node
        sections = self.visit(node.sections, **kwargs)
        accessed = AccessCollector.apply(sections).fields()
        return oir.VerticalLoop(
            loop_order=node.loop_order,
            sections=sections,
            caches=[c for c in node.caches if c.name in accessed],
        )

    def visit_Stencil(self, node: oir.Stencil, **kwargs: Any) -> oir.Stencil:
        vertical_loops: List[oir.VerticalLoop] = []
        protected_fields = set(n.name for n in node.params)
        for vl in reversed(node.vertical_loops):
            vertical_loops.insert(
                0,
                self.visit(
                    vl,
                    new_symbol_name=symbol_name_creator(set(kwargs["symtable"])),
                    protected_fields=protected_fields,
                    **kwargs,
                ),
            )
            access_collection = AccessCollector.apply(vl)
            protected_fields |= access_collection.fields()
        accessed = AccessCollector.apply(vertical_loops).fields()
        return oir.Stencil(
            name=node.name,
            params=node.params,
            vertical_loops=vertical_loops,
            declarations=[d for d in node.declarations if d.name in accessed],
        )<|MERGE_RESOLUTION|>--- conflicted
+++ resolved
@@ -1,11 +1,11 @@
 # -*- coding: utf-8 -*-
 #
-# GTC Toolchain - GT4Py Project - GridTools Framework
+# GT4Py - GridTools4Py - GridTools for Python
 #
 # Copyright (c) 2014-2021, ETH Zurich
 # All rights reserved.
 #
-# This file is part of the GT4Py project and the GridTools framework.
+# This file is part the GT4Py project and the GridTools framework.
 # GT4Py is free software: you can redistribute it and/or modify it under
 # the terms of the GNU General Public License as published by the
 # Free Software Foundation, either version 3 of the License, or any later
@@ -14,268 +14,156 @@
 #
 # SPDX-License-Identifier: GPL-3.0-or-later
 
-from typing import Any, Callable, Dict, List, Optional, Set, Tuple, Union
+from typing import TYPE_CHECKING, Any, Dict, Optional, Tuple, Type
 
-from eve import NodeTranslator, SymbolTableTrait
-from gtc import common, oir
-
-from .utils import AccessCollector, symbol_name_creator
+from eve import codegen
+from gt4py import backend as gt_backend
+from gt4py import gt_src_manager
+from gt4py.backend import BaseGTBackend, CLIBackendMixin
+from gt4py.backend.gt_backends import (
+    GTCUDAPyModuleGenerator,
+    cuda_is_compatible_layout,
+    cuda_is_compatible_type,
+    make_cuda_layout_map,
+)
+from gt4py.backend.gtc_backend.common import bindings_main_template, pybuffer_to_sid
+from gt4py.backend.gtc_backend.defir_to_gtir import DefIRToGTIR
+from gtc import gtir_to_oir
+from gtc.common import DataType
+from gtc.cuir import cuir, cuir_codegen, extent_analysis, kernel_fusion, oir_to_cuir
+from gtc.passes.gtir_pipeline import GtirPipeline
+from gtc.passes.oir_dace_optimizations.horizontal_execution_merging import (
+    graph_merge_horizontal_executions,
+)
+from gtc.passes.oir_optimizations.caches import KCacheDetection
+from gtc.passes.oir_optimizations.pruning import NoFieldAccessPruning
+from gtc.passes.oir_pipeline import OirPipeline
 
 
-<<<<<<< HEAD
-class GreedyMerging(NodeTranslator):
-    """Merges consecutive horizontal executions if there are no write/read conflicts.
-
-    Preconditions: All vertical loops are non-empty.
-    Postcondition: The number of horizontal executions is equal or smaller than before.
-    """
-
-    def visit_VerticalLoopSection(
-        self, node: oir.VerticalLoopSection, **kwargs: Any
-    ) -> oir.VerticalLoopSection:
-        if not node.horizontal_executions:
-            raise GTCPreconditionError(expected="non-empty vertical loop")
-        result = self.generic_visit(node, **kwargs)
-        horizontal_executions = [result.horizontal_executions[0]]
-        accesses = AccessCollector.apply(horizontal_executions[-1])
-
-        def ij_offsets(
-            offsets: Dict[str, Set[Tuple[int, int, int]]]
-        ) -> Dict[str, Set[Tuple[int, int]]]:
-            return {
-                field: {o[:2] for o in field_offsets} for field, field_offsets in offsets.items()
-            }
-
-        previous_reads = ij_offsets(accesses.read_offsets())
-        previous_writes = ij_offsets(accesses.write_offsets())
-        for horizontal_execution in result.horizontal_executions[1:]:
-            accesses = AccessCollector.apply(horizontal_execution)
-            current_reads = ij_offsets(accesses.read_offsets())
-            current_writes = ij_offsets(accesses.write_offsets())
-
-            conflicting = {
-                field
-                for field, offsets in current_reads.items()
-                if field in previous_writes and offsets ^ previous_writes[field]
-            } | {
-                field
-                for field, offsets in current_writes.items()
-                if field in previous_reads
-                and any(o[:2] != (0, 0) for o in offsets ^ previous_reads[field])
-            }
-            if not conflicting:
-                horizontal_executions[-1].body += horizontal_execution.body
-                horizontal_executions[-1].declarations += horizontal_execution.declarations
-                for field, writes in current_writes.items():
-                    previous_writes.setdefault(field, set()).update(writes)
-                for field, reads in current_reads.items():
-                    previous_reads.setdefault(field, set()).update(reads)
-            else:
-                horizontal_executions.append(horizontal_execution)
-                previous_writes = current_writes
-                previous_reads = current_reads
-        result.horizontal_executions = horizontal_executions
-        if len(result.horizontal_executions) > len(node.horizontal_executions):
-            raise GTCPostconditionError(
-                expected="the number of horizontal executions is equal or smaller than before"
-            )
-        return result
+if TYPE_CHECKING:
+    from gt4py.stencil_object import StencilObject
 
 
-@dataclass
-=======
->>>>>>> e47d39ce
-class OnTheFlyMerging(NodeTranslator):
-    """Merges consecutive horizontal executions inside parallel vertical loops by introducing redundant computations.
+class GTCCudaExtGenerator:
+    def __init__(self, class_name, module_name, backend):
+        self.class_name = class_name
+        self.module_name = module_name
+        self.backend = backend
 
-    Limitations:
-    * Works on the level of whole horizontal executions, no full dependency analysis is performed (common subexpression and dead code eliminitation at a later stage can work around this limitation).
-    * The chosen default merge limits are totally arbitrary.
-    """
+    def __call__(self, definition_ir) -> Dict[str, Dict[str, str]]:
+        gtir = GtirPipeline(DefIRToGTIR.apply(definition_ir)).full()
+        oir = OirPipeline(gtir_to_oir.GTIRToOIR().visit(gtir)).full(
+            skip=[graph_merge_horizontal_executions, KCacheDetection, NoFieldAccessPruning]
+        )
+        cuir = oir_to_cuir.OIRToCUIR().visit(oir)
+        cuir = kernel_fusion.FuseKernels().visit(cuir)
+        cuir = extent_analysis.ComputeExtents().visit(cuir)
+        cuir = extent_analysis.CacheExtents().visit(cuir)
+        implementation = cuir_codegen.CUIRCodegen.apply(cuir)
+        bindings = GTCCudaBindingsCodegen.apply(
+            cuir, module_name=self.module_name, backend=self.backend
+        )
+        return {
+            "computation": {"computation.hpp": implementation},
+            "bindings": {"bindings.cu": bindings},
+        }
 
-    def __init__(
-        self,
-        max_horizontal_execution_body_size: int = 100,
-        allow_expensive_function_duplication: bool = False,
-    ):
-        self.max_horizontal_execution_body_size = max_horizontal_execution_body_size
-        self.allow_expensive_function_duplication = allow_expensive_function_duplication
-        super().__init__(SymbolTableTrait.add_symtable)
 
-    def visit_CartesianOffset(
-        self,
-        node: common.CartesianOffset,
-        *,
-        shift: Optional[Tuple[int, int, int]] = None,
-        **kwargs: Any,
-    ) -> common.CartesianOffset:
-        if shift:
-            di, dj, dk = shift
-            return common.CartesianOffset(i=node.i + di, j=node.j + dj, k=node.k + dk)
-        return self.generic_visit(node, **kwargs)
+class GTCCudaBindingsCodegen(codegen.TemplatedGenerator):
+    def __init__(self, backend):
+        self.backend = backend
+        self._unique_index: int = 0
 
-    def visit_FieldAccess(
-        self,
-        node: oir.FieldAccess,
-        *,
-        offset_symbol_map: Dict[Tuple[str, Tuple[int, int, int]], str] = None,
-        **kwargs: Any,
-    ) -> Union[oir.FieldAccess, oir.ScalarAccess]:
-        if offset_symbol_map:
-            offset = self.visit(node.offset, **kwargs)
-            key = node.name, (offset.i, offset.j, offset.k)
-            if key in offset_symbol_map:
-                return oir.ScalarAccess(name=offset_symbol_map[key], dtype=node.dtype)
-        return self.generic_visit(node, **kwargs)
+    def unique_index(self) -> int:
+        self._unique_index += 1
+        return self._unique_index
 
-    def _merge(
-        self,
-        horizontal_executions: List[oir.HorizontalExecution],
-        symtable: Dict[str, Any],
-        new_symbol_name: Callable[[str], str],
-        protected_fields: Set[str],
-    ) -> List[oir.HorizontalExecution]:
-        """Recursively merge horizontal executions.
+    def visit_DataType(self, dtype: DataType, **kwargs):
+        return cuir_codegen.CUIRCodegen().visit_DataType(dtype)
 
-        Uses the following algorithm:
-        1. Get output fields of the first horizontal execution.
-        2. Check in which following h. execs. the outputs are read.
-        3. Duplicate the body of the first h. exec. for each read access (with corresponding offset) and prepend it to the depending h. execs.
-        4. Recurse on the resulting h. execs.
-        """
-        if len(horizontal_executions) <= 1:
-            return horizontal_executions
-        first, *others = horizontal_executions
-        first_accesses = AccessCollector.apply(first)
-        other_accesses = AccessCollector.apply(others)
+    def visit_FieldDecl(self, node: cuir.FieldDecl, **kwargs):
+        if "external_arg" in kwargs:
+            domain_ndim = node.dimensions.count(True)
+            data_ndim = len(node.data_dims)
+            sid_ndim = domain_ndim + data_ndim
+            if kwargs["external_arg"]:
+                return "py::buffer {name}, std::array<gt::uint_t,{sid_ndim}> {name}_origin".format(
+                    name=node.name,
+                    sid_ndim=sid_ndim,
+                )
+            else:
+                return pybuffer_to_sid(
+                    name=node.name,
+                    ctype=self.visit(node.dtype),
+                    domain_dim_flags=node.dimensions,
+                    data_ndim=len(node.data_dims),
+                    stride_kind_index=self.unique_index(),
+                    backend=self.backend,
+                )
 
-        def first_fields_rewritten_later() -> bool:
-            return bool(first_accesses.fields() & other_accesses.write_fields())
+    def visit_ScalarDecl(self, node: cuir.ScalarDecl, **kwargs):
+        if "external_arg" in kwargs:
+            if kwargs["external_arg"]:
+                return "{dtype} {name}".format(name=node.name, dtype=self.visit(node.dtype))
+            else:
+                return "gridtools::stencil::make_global_parameter({name})".format(name=node.name)
 
-        def first_has_large_body() -> bool:
-            return len(first.body) > self.max_horizontal_execution_body_size
-
-        def first_writes_protected() -> bool:
-            return bool(protected_fields & first_accesses.write_fields())
-
-        def first_has_expensive_function_call() -> bool:
-            if self.allow_expensive_function_duplication:
-                return False
-            nf = common.NativeFunction
-            expensive_calls = {
-                nf.SIN,
-                nf.COS,
-                nf.TAN,
-                nf.ARCSIN,
-                nf.ARCCOS,
-                nf.ARCTAN,
-                nf.SQRT,
-                nf.EXP,
-                nf.LOG,
-            }
-            calls = first.iter_tree().if_isinstance(oir.NativeFuncCall).getattr("func")
-            return any(call in expensive_calls for call in calls)
-
-        if (
-            first_fields_rewritten_later()
-            or first_writes_protected()
-            or first_has_large_body()
-            or first_has_expensive_function_call()
-        ):
-            return [first] + self._merge(others, symtable, new_symbol_name, protected_fields)
-
-        writes = first_accesses.write_fields()
-        others_otf = []
-        for horizontal_execution in others:
-            read_offsets: Set[Tuple[int, int, int]] = set()
-            read_offsets = read_offsets.union(
-                *(
-                    offsets
-                    for field, offsets in AccessCollector.apply(horizontal_execution)
-                    .read_offsets()
-                    .items()
-                    if field in writes
-                )
-            )
-
-            if not read_offsets:
-                others_otf.append(horizontal_execution)
-                continue
-
-            offset_symbol_map = {
-                (name, o): new_symbol_name(name) for name in writes for o in read_offsets
-            }
-
-            merged = oir.HorizontalExecution(
-                body=self.visit(horizontal_execution.body, offset_symbol_map=offset_symbol_map),
-                declarations=horizontal_execution.declarations
-                + [
-                    oir.LocalScalar(name=new_name, dtype=symtable[old_name].dtype)
-                    for (old_name, _), new_name in offset_symbol_map.items()
-                ]
-                + [d for d in first.declarations if d not in horizontal_execution.declarations],
-            )
-            for offset in read_offsets:
-                merged.body = (
-                    self.visit(
-                        first.body,
-                        shift=offset,
-                        offset_symbol_map=offset_symbol_map,
-                        symtable=symtable,
-                    )
-                    + merged.body
-                )
-            others_otf.append(merged)
-
-        return self._merge(others_otf, symtable, new_symbol_name, protected_fields)
-
-    def visit_VerticalLoopSection(
-        self, node: oir.VerticalLoopSection, **kwargs: Any
-    ) -> oir.VerticalLoopSection:
-
-        last_vls = None
-        next_vls = node
-        applied = True
-        while applied:
-            last_vls = next_vls
-            next_vls = oir.VerticalLoopSection(
-                interval=last_vls.interval,
-                horizontal_executions=self._merge(last_vls.horizontal_executions, **kwargs),
-            )
-            applied = len(next_vls.horizontal_executions) < len(last_vls.horizontal_executions)
-
-        return next_vls
-
-    def visit_VerticalLoop(self, node: oir.VerticalLoop, **kwargs: Any) -> oir.VerticalLoop:
-        if node.loop_order != common.LoopOrder.PARALLEL:
-            return node
-        sections = self.visit(node.sections, **kwargs)
-        accessed = AccessCollector.apply(sections).fields()
-        return oir.VerticalLoop(
-            loop_order=node.loop_order,
-            sections=sections,
-            caches=[c for c in node.caches if c.name in accessed],
+    def visit_Program(self, node: cuir.Program, **kwargs):
+        assert "module_name" in kwargs
+        entry_params = self.visit(node.params, external_arg=True, **kwargs)
+        sid_params = self.visit(node.params, external_arg=False, **kwargs)
+        return self.generic_visit(
+            node,
+            entry_params=entry_params,
+            sid_params=sid_params,
+            **kwargs,
         )
 
-    def visit_Stencil(self, node: oir.Stencil, **kwargs: Any) -> oir.Stencil:
-        vertical_loops: List[oir.VerticalLoop] = []
-        protected_fields = set(n.name for n in node.params)
-        for vl in reversed(node.vertical_loops):
-            vertical_loops.insert(
-                0,
-                self.visit(
-                    vl,
-                    new_symbol_name=symbol_name_creator(set(kwargs["symtable"])),
-                    protected_fields=protected_fields,
-                    **kwargs,
-                ),
-            )
-            access_collection = AccessCollector.apply(vl)
-            protected_fields |= access_collection.fields()
-        accessed = AccessCollector.apply(vertical_loops).fields()
-        return oir.Stencil(
-            name=node.name,
-            params=node.params,
-            vertical_loops=vertical_loops,
-            declarations=[d for d in node.declarations if d.name in accessed],
+    Program = bindings_main_template()
+
+    @classmethod
+    def apply(cls, root, *, module_name="stencil", backend, **kwargs) -> str:
+        generated_code = cls(backend).visit(root, module_name=module_name, **kwargs)
+        formatted_code = codegen.format_source("cpp", generated_code, style="LLVM")
+        return formatted_code
+
+
+@gt_backend.register
+class GTCCudaBackend(BaseGTBackend, CLIBackendMixin):
+    """CUDA backend using gtc."""
+
+    name = "gtc:cuda"
+    options = {**BaseGTBackend.GT_BACKEND_OPTS, "device_sync": {"versioning": True, "type": bool}}
+    languages = {"computation": "cuda", "bindings": ["python"]}
+    storage_info = {
+        "alignment": 32,
+        "device": "gpu",
+        "layout_map": make_cuda_layout_map,
+        "is_compatible_layout": cuda_is_compatible_layout,
+        "is_compatible_type": cuda_is_compatible_type,
+    }
+    PYEXT_GENERATOR_CLASS = GTCCudaExtGenerator  # type: ignore
+    MODULE_GENERATOR_CLASS = GTCUDAPyModuleGenerator
+    GT_BACKEND_T = "gpu"
+
+    def generate_extension(self, **kwargs: Any) -> Tuple[str, str]:
+        return self.make_extension(gt_version=2, ir=self.builder.definition_ir, uses_cuda=True)
+
+    def generate(self) -> Type["StencilObject"]:
+        self.check_options(self.builder.options)
+
+        # Generate the Python binary extension (checking if GridTools sources are installed)
+        if not gt_src_manager.has_gt_sources(2) and not gt_src_manager.install_gt_sources(2):
+            raise RuntimeError("Missing GridTools sources.")
+
+        pyext_module_name: Optional[str]
+        pyext_file_path: Optional[str]
+
+        # TODO(havogt) add bypass if computation has no effect
+        pyext_module_name, pyext_file_path = self.generate_extension()
+
+        # Generate and return the Python wrapper class
+        return self.make_module(
+            pyext_module_name=pyext_module_name,
+            pyext_file_path=pyext_file_path,
         )