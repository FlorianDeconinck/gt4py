--- conflicted
+++ resolved
@@ -91,15 +91,9 @@
     def visit_FieldAccess(self, node: gtir.FieldAccess, **kwargs: Any) -> gtir.FieldAccess:
         return gtir.FieldAccess(
             name=node.name,
-<<<<<<< HEAD
-            offset=self.visit(node.offset, symtable=symtable),
-            data_index=[self.visit(index, symtable=symtable) for index in node.data_index],
-            dtype=symtable[node.name].dtype,
-=======
             offset=self.visit(node.offset, **kwargs),
             data_index=self.visit(node.data_index, **kwargs),
             dtype=kwargs["symtable"][node.name].dtype,
->>>>>>> b5409fa4
         )
 
     def visit_VariableOffset(
