# -*- coding: utf-8 -*-
#
# GTC Toolchain - GT4Py Project - GridTools Framework
#
# Copyright (c) 2014-2021, ETH Zurich
# All rights reserved.
#
# This file is part of the GT4Py project and the GridTools framework.
# GT4Py is free software: you can redistribute it and/or modify it under
# the terms of the GNU General Public License as published by the
# Free Software Foundation, either version 3 of the License, or any later
# version. See the LICENSE.txt file at the top-level directory of this
# distribution for a copy of the license or check <https://www.gnu.org/licenses/>.
#
# SPDX-License-Identifier: GPL-3.0-or-later

from typing import Any, Dict

from eve import NodeTranslator
from gtc import gtir
from gtc.common import DataType, GTCPostconditionError


class _GTIRResolveAuto(NodeTranslator):
    """
    Replaces AUTO dtype by a concrete dtype.

    Note that currently only temporaries (FieldDecl/FieldAccess) can have AUTO type.

    Precondition: All dtype are set (not None)
    Postcondition: All dtypes are concrete (no AUTO)
    """

    class _GTIRUpdateAutoDecl(NodeTranslator):
        """Updates FieldDecls with resolved types."""

        def visit_FieldDecl(
            self, node: gtir.FieldDecl, new_symbols: Dict[str, Any], **kwargs: Any
        ) -> gtir.FieldDecl:
            if node.dtype == DataType.AUTO:
                dtype = new_symbols[node.name].dtype
                return gtir.FieldDecl(name=node.name, dtype=dtype, dimensions=node.dimensions)
            else:
                return node

    def visit_FieldAccess(
        self, node: gtir.FieldAccess, *, symtable: Dict[str, Any], **kwargs: Any
    ) -> gtir.FieldAccess:
        if symtable[node.name].dtype == DataType.AUTO:
            assert "new_dtype" in kwargs
            symtable[node.name].dtype = kwargs["new_dtype"]
        return gtir.FieldAccess(
            name=node.name,
            offset=node.offset,
            data_index=node.data_index,
            dtype=symtable[node.name].dtype,
        )

    def visit_ParAssignStmt(self, node: gtir.ParAssignStmt, **kwargs: Any) -> gtir.ParAssignStmt:
        right = self.visit(node.right, **kwargs)
        left = self.visit(node.left, new_dtype=right.dtype, **kwargs)
        return gtir.ParAssignStmt(left=left, right=right)

    def visit_Stencil(self, node: gtir.Stencil, **kwargs: Any) -> gtir.Stencil:
        symtable = node.symtable_
        result = self.generic_visit(node, symtable=symtable)
        result = self._GTIRUpdateAutoDecl().visit(result, new_symbols=symtable)

        if not all(
            result.iter_tree()
            .if_hasattr("dtype")
            .getattr("dtype")
            .map(lambda x: x not in [None, DataType.AUTO, DataType.INVALID, DataType.DEFAULT])
        ):
            raise GTCPostconditionError(expected="No AUTO, INVALID or DEFAULT dtype in tree.")

        return result


class _GTIRPropagateDtypeToAccess(NodeTranslator):
    """
    Propagates dtype from Decl to Access.

    Precondition: Decls have dtype (not None), can be AUTO or DEFAULT
    Postcondition: All dtypes of Access are not None
    """

    def visit_FieldAccess(
        self, node: gtir.FieldAccess, *, symtable: Dict[str, Any], **kwargs: Any
    ) -> gtir.FieldAccess:
        return gtir.FieldAccess(
            name=node.name,
<<<<<<< HEAD
            offset=self.visit(node.offset, symtable=symtable),
            data_index=node.data_index,
=======
            offset=node.offset,
            data_index=[
                index if isinstance(index, int) else self.visit(index, symtable=symtable)
                for index in node.data_index
            ],
>>>>>>> f6df088a
            dtype=symtable[node.name].dtype,
        )

    def visit_VariableOffset(
        self, node: gtir.VariableOffset, *, symtable: Dict[str, Any], **kwargs: Any
    ) -> gtir.VariableOffset:
        return gtir.VariableOffset(i=node.i, j=node.j, k=self.visit(node.k, symtable=symtable))

    def visit_ScalarAccess(
        self, node: gtir.ScalarAccess, *, symtable: Dict[str, Any], **kwargs: Any
    ) -> gtir.ScalarAccess:
        return gtir.ScalarAccess(name=node.name, dtype=symtable[node.name].dtype)

    def visit_Stencil(self, node: gtir.Stencil, **kwargs: Any) -> gtir.Stencil:
        result: gtir.Stencil = self.generic_visit(node, symtable=node.symtable_)

        if not all(
            result.iter_tree()
            .if_isinstance(gtir.ScalarAccess, gtir.FieldAccess)
            .getattr("dtype")
            .map(lambda x: x is not None)
        ):
            raise GTCPostconditionError(expected="No None dtype in FieldAccess or ScalarAccess.")
        return result


def resolve_dtype(node: gtir.Stencil) -> gtir.Stencil:
    return _GTIRResolveAuto().visit(_GTIRPropagateDtypeToAccess().visit(node))<|MERGE_RESOLUTION|>--- conflicted
+++ resolved
@@ -90,16 +90,11 @@
     ) -> gtir.FieldAccess:
         return gtir.FieldAccess(
             name=node.name,
-<<<<<<< HEAD
             offset=self.visit(node.offset, symtable=symtable),
-            data_index=node.data_index,
-=======
-            offset=node.offset,
             data_index=[
                 index if isinstance(index, int) else self.visit(index, symtable=symtable)
                 for index in node.data_index
             ],
->>>>>>> f6df088a
             dtype=symtable[node.name].dtype,
         )
 
