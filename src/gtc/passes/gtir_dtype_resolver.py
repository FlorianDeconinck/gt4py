--- conflicted
+++ resolved
@@ -93,13 +93,8 @@
     ) -> gtir.FieldAccess:
         return gtir.FieldAccess(
             name=node.name,
-<<<<<<< HEAD
-            offset=node.offset,
+            offset=self.visit(node.offset, symtable=symtable),
             data_index=[self.visit(index, symtable=symtable) for index in node.data_index],
-=======
-            offset=self.visit(node.offset, symtable=symtable),
-            data_index=node.data_index,
->>>>>>> 94a7557a
             dtype=symtable[node.name].dtype,
         )
 
