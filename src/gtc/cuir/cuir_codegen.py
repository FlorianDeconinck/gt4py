--- conflicted
+++ resolved
@@ -575,11 +575,6 @@
             raise ValueError("apply() requires gtcpp.Progam root node")
         generated_code = super().apply(root, **kwargs)
         if kwargs.get("format_source", True):
-<<<<<<< HEAD
-            formatted_code = codegen.format_source("cpp", generated_code, style="LLVM")
-            generated_code = formatted_code
-=======
             generated_code = codegen.format_source("cpp", generated_code, style="LLVM")
 
->>>>>>> 907be88b
         return generated_code