# -*- coding: utf-8 -*-
#
# GTC Toolchain - GT4Py Project - GridTools Framework
#
# Copyright (c) 2014-2021, ETH Zurich
# All rights reserved.
#
# This file is part of the GT4Py project and the GridTools framework.
# GT4Py is free software: you can redistribute it and/or modify it under
# the terms of the GNU General Public License as published by the
# Free Software Foundation, either version 3 of the License, or any later
# version. See the LICENSE.txt file at the top-level directory of this
# distribution for a copy of the license or check <https://www.gnu.org/licenses/>.
#
# SPDX-License-Identifier: GPL-3.0-or-later

from typing import Any, List, Optional, Tuple, Union

from pydantic import validator

from eve import Str, SymbolName, SymbolTableTrait, field, utils
from gtc import common
from gtc.common import AxisBound, CartesianOffset, DataType, LocNode, LoopOrder


@utils.noninstantiable
class Expr(common.Expr):
    dtype: common.DataType


@utils.noninstantiable
class Stmt(common.Stmt):
    pass


class Literal(common.Literal, Expr):  # type: ignore
    pass


class ScalarAccess(common.ScalarAccess, Expr):  # type: ignore
    pass


<<<<<<< HEAD
class FieldAccess(common.FieldAccess, Expr):  # type: ignore
    in_horizontal_mask: bool = False
=======
class VariableKOffset(common.VariableKOffset[Expr]):
    pass
>>>>>>> b5409fa4


class FieldAccess(common.FieldAccess[Expr, VariableKOffset], Expr):  # type: ignore
    pass


class IJCacheAccess(common.FieldAccess[Expr, VariableKOffset], Expr):
    ij_cache_is_different_from_field_access = True
    in_horizontal_mask: bool = False

    @validator("offset")
    def zero_k_offset(cls, v: CartesianOffset) -> CartesianOffset:
        if v.k != 0:
            raise ValueError("No k-offset allowed")
        return v

    @validator("data_index")
    def no_additional_dimensions(cls, v: List[int]) -> List[int]:
        if v:
            raise ValueError("IJ-cached higher-dimensional fields are not supported")
        return v


class KCacheAccess(common.FieldAccess[Expr, VariableKOffset], Expr):
    k_cache_is_different_from_field_access = True

    @validator("offset")
    def zero_ij_offset(cls, v: CartesianOffset) -> CartesianOffset:
        if not v.i == v.j == 0:
            raise ValueError("No ij-offset allowed")
        return v

    @validator("data_index")
    def no_additional_dimensions(cls, v: List[int]) -> List[int]:
        if v:
            raise ValueError("K-cached higher-dimensional fields are not supported")
        return v


class AssignStmt(
    common.AssignStmt[Union[ScalarAccess, FieldAccess, IJCacheAccess, KCacheAccess], Expr], Stmt
):
    _dtype_validation = common.assign_stmt_dtype_validation(strict=True)


class MaskStmt(Stmt):
    mask: Expr
    body: List[Stmt]


class While(common.While[Stmt, Expr], Stmt):
    pass


class For(Stmt):
    target_name: Str
    start: Expr
    end: Expr
    inc: int
    body: List[Stmt]


class UnaryOp(common.UnaryOp[Expr], Expr):
    pass


class BinaryOp(common.BinaryOp[Expr], Expr):
    _dtype_propagation = common.binary_op_dtype_propagation(strict=True)


class TernaryOp(common.TernaryOp[Expr], Expr):
    _dtype_propagation = common.ternary_op_dtype_propagation(strict=True)


class Cast(common.Cast[Expr], Expr):  # type: ignore
    pass


class VariableOffset(common.VariableOffset):
    pass


class NativeFuncCall(common.NativeFuncCall[Expr], Expr):
    _dtype_propagation = common.native_func_call_dtype_propagation(strict=True)


class Decl(LocNode):
    name: SymbolName
    dtype: DataType

    def __init__(self, *args: Any, **kwargs: Any) -> None:
        if type(self) is Decl:
            raise TypeError("Trying to instantiate `Decl` abstract class.")
        super().__init__(*args, **kwargs)


class FieldDecl(Decl):
    dimensions: Tuple[bool, bool, bool]
    data_dims: Tuple[int, ...] = field(default_factory=tuple)


class ScalarDecl(Decl):
    pass


class LocalScalar(Decl):
    pass


class Temporary(Decl):
    pass


<<<<<<< HEAD
class IJExtent(common.IJExtent):
    pass
=======
class IJExtent(LocNode):
    i: Tuple[int, int]
    j: Tuple[int, int]

    @classmethod
    def zero(cls) -> "IJExtent":
        return cls(i=(0, 0), j=(0, 0))

    @classmethod
    def from_offset(cls, offset: Union[CartesianOffset, VariableKOffset]) -> "IJExtent":
        if isinstance(offset, VariableKOffset):
            return cls(i=(0, 0), j=(0, 0))
        return cls(i=(offset.i, offset.i), j=(offset.j, offset.j))

    def union(*extents: "IJExtent") -> "IJExtent":
        return IJExtent(
            i=(min(e.i[0] for e in extents), max(e.i[1] for e in extents)),
            j=(min(e.j[0] for e in extents), max(e.j[1] for e in extents)),
        )

    def __add__(self, other: "IJExtent") -> "IJExtent":
        return IJExtent(
            i=(self.i[0] + other.i[0], self.i[1] + other.i[1]),
            j=(self.j[0] + other.j[0], self.j[1] + other.j[1]),
        )
>>>>>>> b5409fa4


class KExtent(LocNode):
    k: Tuple[int, int]

    @classmethod
    def zero(cls) -> "KExtent":
        return cls(k=(0, 0))

    @classmethod
<<<<<<< HEAD
    def from_offset(cls, offset: CartesianOffset) -> "KExtent":
        k_offset = offset.to_dict()["k"]
        return cls(k=(k_offset, k_offset))
=======
    def from_offset(cls, offset: Union[CartesianOffset, VariableKOffset]) -> "KExtent":
        MAX_OFFSET = 1000
        return cls(k=(offset.k, offset.k)) if offset.k else cls(k=(-MAX_OFFSET, MAX_OFFSET))
>>>>>>> b5409fa4

    def union(*extents: "KExtent") -> "KExtent":
        return KExtent(k=(min(e.k[0] for e in extents), max(e.k[1] for e in extents)))


class IJCacheDecl(Decl):
    extent: Optional[IJExtent]


class KCacheDecl(Decl):
    extent: Optional[KExtent]


class HorizontalExecution(LocNode):
    body: List[Stmt]
    declarations: List[LocalScalar]
    extent: Optional[IJExtent]


class VerticalLoopSection(LocNode):
    start: AxisBound
    end: AxisBound
    horizontal_executions: List[HorizontalExecution]


class VerticalLoop(LocNode):
    loop_order: LoopOrder
    sections: List[VerticalLoopSection]
    ij_caches: List[IJCacheDecl]
    k_caches: List[KCacheDecl]
    has_horizontal_masks: bool = False


class Kernel(LocNode):
    vertical_loops: List[VerticalLoop]

    @validator("vertical_loops")
    def check_loops(cls, v: List[VerticalLoop]) -> List[VerticalLoop]:
        if not v:
            raise ValueError("At least one loop required")
        parallel = [loop.loop_order == LoopOrder.PARALLEL for loop in v]
        if any(parallel) and not all(parallel):
            raise ValueError("Mixed k-parallelism in kernel")
        return v


class Program(LocNode, SymbolTableTrait):
    name: Str
    params: List[Decl]
    temporaries: List[Temporary]
    kernels: List[Kernel]<|MERGE_RESOLUTION|>--- conflicted
+++ resolved
@@ -41,17 +41,12 @@
     pass
 
 
-<<<<<<< HEAD
-class FieldAccess(common.FieldAccess, Expr):  # type: ignore
+class VariableKOffset(common.VariableKOffset[Expr]):
+    pass
+
+
+class FieldAccess(common.FieldAccess[Expr, VariableKOffset], Expr):  # type: ignore
     in_horizontal_mask: bool = False
-=======
-class VariableKOffset(common.VariableKOffset[Expr]):
-    pass
->>>>>>> b5409fa4
-
-
-class FieldAccess(common.FieldAccess[Expr, VariableKOffset], Expr):  # type: ignore
-    pass
 
 
 class IJCacheAccess(common.FieldAccess[Expr, VariableKOffset], Expr):
@@ -161,10 +156,6 @@
     pass
 
 
-<<<<<<< HEAD
-class IJExtent(common.IJExtent):
-    pass
-=======
 class IJExtent(LocNode):
     i: Tuple[int, int]
     j: Tuple[int, int]
@@ -190,7 +181,6 @@
             i=(self.i[0] + other.i[0], self.i[1] + other.i[1]),
             j=(self.j[0] + other.j[0], self.j[1] + other.j[1]),
         )
->>>>>>> b5409fa4
 
 
 class KExtent(LocNode):
@@ -201,15 +191,9 @@
         return cls(k=(0, 0))
 
     @classmethod
-<<<<<<< HEAD
-    def from_offset(cls, offset: CartesianOffset) -> "KExtent":
-        k_offset = offset.to_dict()["k"]
-        return cls(k=(k_offset, k_offset))
-=======
     def from_offset(cls, offset: Union[CartesianOffset, VariableKOffset]) -> "KExtent":
         MAX_OFFSET = 1000
         return cls(k=(offset.k, offset.k)) if offset.k else cls(k=(-MAX_OFFSET, MAX_OFFSET))
->>>>>>> b5409fa4
 
     def union(*extents: "KExtent") -> "KExtent":
         return KExtent(k=(min(e.k[0] for e in extents), max(e.k[1] for e in extents)))
