# -*- coding: utf-8 -*-
#
# GTC Toolchain - GT4Py Project - GridTools Framework
#
# Copyright (c) 2014-2021, ETH Zurich
# All rights reserved.
#
# This file is part of the GT4Py project and the GridTools framework.
# GT4Py is free software: you can redistribute it and/or modify it under
# the terms of the GNU General Public License as published by the
# Free Software Foundation, either version 3 of the License, or any later
# version. See the LICENSE.txt file at the top-level directory of this
# distribution for a copy of the license or check <https://www.gnu.org/licenses/>.
#
# SPDX-License-Identifier: GPL-3.0-or-later

from typing import Any, Callable, Dict, Set, Union

import eve
from gtc import common, oir
from gtc.cuir import cuir
from gtc.passes.oir_optimizations.utils import symbol_name_creator


class OIRToCUIR(eve.NodeTranslator):
    contexts = (eve.SymbolTableTrait.symtable_merger,)

    def visit_Literal(self, node: oir.Literal, **kwargs: Any) -> cuir.Literal:
        return cuir.Literal(value=node.value, dtype=node.dtype)

    def visit_FieldDecl(self, node: oir.FieldDecl, **kwargs: Any) -> cuir.FieldDecl:
        return cuir.FieldDecl(
            name=node.name, dtype=node.dtype, dimensions=node.dimensions, data_dims=node.data_dims
        )

    def visit_ScalarDecl(self, node: oir.ScalarDecl, **kwargs: Any) -> cuir.FieldDecl:
        return cuir.ScalarDecl(name=node.name, dtype=node.dtype)

    def visit_UnaryOp(self, node: oir.UnaryOp, **kwargs: Any) -> cuir.UnaryOp:
        return cuir.UnaryOp(op=node.op, expr=self.visit(node.expr, **kwargs), dtype=node.dtype)

    def visit_BinaryOp(self, node: oir.BinaryOp, **kwargs: Any) -> cuir.BinaryOp:
        return cuir.BinaryOp(
            op=node.op,
            left=self.visit(node.left, **kwargs),
            right=self.visit(node.right, **kwargs),
            dtype=node.dtype,
        )

    def visit_Temporary(self, node: oir.Temporary, **kwargs: Any) -> cuir.Temporary:
        return cuir.Temporary(name=node.name, dtype=node.dtype)

    def visit_VariableOffset(
        self, node: common.VariableOffset, **kwargs: Any
    ) -> cuir.VariableOffset:
        return cuir.VariableOffset(i=node.i, j=node.j, k=self.visit(node.k, **kwargs))

    def visit_FieldAccess(
        self,
        node: oir.FieldAccess,
        *,
        ij_caches: Dict[str, cuir.IJCacheDecl],
        k_caches: Dict[str, cuir.KCacheDecl],
        accessed_fields: Set[str],
        **kwargs: Any,
    ) -> Union[cuir.FieldAccess, cuir.IJCacheAccess, cuir.KCacheAccess]:
        in_horizontal_mask = kwargs.get("in_horizontal_mask", False)
        if node.name in ij_caches:
            return cuir.IJCacheAccess(
                name=ij_caches[node.name].name,
                offset=node.offset,
                dtype=node.dtype,
                in_horizontal_mask=in_horizontal_mask,
            )
        if node.name in k_caches:
            return cuir.KCacheAccess(
                name=k_caches[node.name].name, offset=node.offset, dtype=node.dtype
            )
        accessed_fields.add(node.name)
        return cuir.FieldAccess(
            name=node.name,
            offset=node.offset,
            data_index=node.data_index,
            dtype=node.dtype,
            in_horizontal_mask=in_horizontal_mask,
        )

    def visit_ScalarAccess(
        self, node: oir.ScalarAccess, *, symtable: Dict[str, Any], **kwargs: Any
    ) -> cuir.ScalarAccess:
        if isinstance(symtable.get(node.name, None), oir.ScalarDecl):
            return cuir.FieldAccess(
                name=node.name, offset=common.CartesianOffset.zero(), dtype=node.dtype
            )
        return cuir.ScalarAccess(name=node.name, dtype=node.dtype)

    def visit_AssignStmt(self, node: oir.AssignStmt, **kwargs: Any) -> cuir.AssignStmt:
        return cuir.AssignStmt(
            left=self.visit(node.left, **kwargs), right=self.visit(node.right, **kwargs)
        )

    def _ref_from_axis_bound(self, axis_bound: common.AxisBound, *, axis: str) -> cuir.Expr:
        scalar_name = f"{axis}_size"
        int_type = common.DataType.INT32

        if axis_bound.level == common.LevelMarker.END:
            return cuir.BinaryOp(
                op=common.ArithmeticOperator.ADD,
                left=cuir.ScalarAccess(name=scalar_name, dtype=int_type),
                right=cuir.Literal(value=str(axis_bound.offset), dtype=int_type),
                dtype=int_type,
            )
        else:
            return cuir.Literal(value=str(axis_bound.offset), dtype=int_type)

    def _expr_from_horizontal_interval(
        self,
        interval: common.HorizontalInterval,
        *,
        axis: str,
        **kwargs: Any,
    ) -> cuir.Expr:
<<<<<<< HEAD
        scalar_name = f"{axis}_pos"
=======
        scalar_name = f"{axis}_pos(0_c, 0_c, 0_c)"
>>>>>>> 85d2da62
        int_type = common.DataType.INT32

        if interval.is_single_index:
            return cuir.BinaryOp(
                op=common.ComparisonOperator.EQ,
                left=cuir.ScalarAccess(name=scalar_name, dtype=int_type),
                right=self._ref_from_axis_bound(interval.start, axis=axis),
                dtype=int_type,
            )
        else:
            if interval.start:
                start_expr = cuir.BinaryOp(
                    op=common.ComparisonOperator.GE,
                    left=cuir.ScalarAccess(
                        name=scalar_name,
                        dtype=int_type,
                    ),
                    right=self._ref_from_axis_bound(interval.start, axis=axis),
                    dtype=int_type,
                )
            else:
                start_expr = None

            if interval.end:
                end_expr = cuir.BinaryOp(
                    op=common.ComparisonOperator.LT,
                    left=cuir.ScalarAccess(
                        name=scalar_name,
                        dtype=int_type,
                    ),
                    right=self._ref_from_axis_bound(interval.end, axis=axis),
                    dtype=int_type,
                )
            else:
                end_expr = None

            if start_expr and end_expr:
                return cuir.BinaryOp(
                    op=common.LogicalOperator.AND, left=start_expr, right=end_expr, dtype=int_type
                )
            else:
                # Return the first non-None expr, or if all are None, then return None
                return next((expr for expr in (start_expr, end_expr) if expr is not None), None)

    def visit_HorizontalMask(self, node: oir.HorizontalMask, **kwargs: Any) -> cuir.Expr:
        i_expr = self._expr_from_horizontal_interval(node.i, axis="i", **kwargs)
        j_expr = self._expr_from_horizontal_interval(node.j, axis="j", **kwargs)
        if i_expr and j_expr:
<<<<<<< HEAD
            return cuir.BinaryOp(op=common.LogicalOperator.AND, left=i_expr, right=j_expr, dtype=common.DataType.INT32)
        else:
            true_value = cuir.Literal(
                value=common.BuiltInLiteral.TRUE, dtype=common.DataType.BOOL
            )
=======
            return cuir.BinaryOp(
                op=common.LogicalOperator.AND,
                left=i_expr,
                right=j_expr,
                dtype=common.DataType.INT32,
            )
        else:
            true_value = cuir.Literal(value=common.BuiltInLiteral.TRUE, dtype=common.DataType.BOOL)
>>>>>>> 85d2da62
            # Return the first non-None expr, or if all are None, then return True
            return next((expr for expr in (i_expr, j_expr) if expr is not None), true_value)

    def visit_MaskStmt(self, node: oir.MaskStmt, **kwargs: Any) -> cuir.MaskStmt:
        return cuir.MaskStmt(
            mask=self.visit(node.mask, **kwargs),
            body=self.visit(
                node.body, in_horizontal_mask=isinstance(node.mask, oir.HorizontalMask), **kwargs
            ),
<<<<<<< HEAD
        )

    def visit_While(self, node: oir.While, **kwargs: Any) -> cuir.While:
        return cuir.While(
            cond=self.visit(node.cond, **kwargs),
            body=self.visit(node.body, **kwargs),
=======
>>>>>>> 85d2da62
        )

    def visit_Cast(self, node: oir.Cast, **kwargs: Any) -> cuir.Cast:
        return cuir.Cast(dtype=node.dtype, expr=self.visit(node.expr, **kwargs))

    def visit_NativeFuncCall(self, node: oir.NativeFuncCall, **kwargs: Any) -> cuir.NativeFuncCall:
        return cuir.NativeFuncCall(
            func=node.func, args=self.visit(node.args, **kwargs), dtype=node.dtype
        )

    def visit_TernaryOp(self, node: oir.TernaryOp, **kwargs: Any) -> cuir.TernaryOp:
        return cuir.TernaryOp(
            cond=self.visit(node.cond, **kwargs),
            true_expr=self.visit(node.true_expr, **kwargs),
            false_expr=self.visit(node.false_expr, **kwargs),
            dtype=node.dtype,
        )

    def visit_HorizontalExecution(
        self, node: oir.HorizontalExecution, **kwargs: Any
    ) -> cuir.HorizontalExecution:
        return cuir.HorizontalExecution(
            body=self.visit(node.body, **kwargs),
            declarations=self.visit(node.declarations),
        )

    def visit_VerticalLoopSection(
        self, node: oir.VerticalLoopSection, **kwargs: Any
    ) -> cuir.VerticalLoopSection:
        return cuir.VerticalLoopSection(
            start=node.interval.start,
            end=node.interval.end,
            horizontal_executions=self.visit(node.horizontal_executions, **kwargs),
        )

    def visit_VerticalLoop(
        self,
        node: oir.VerticalLoop,
        *,
        symtable: Dict[str, Any],
        new_symbol_name: Callable[[str], str],
        **kwargs: Any,
    ) -> cuir.Kernel:
        assert not any(c.fill or c.flush for c in node.caches if isinstance(c, oir.KCache))
        has_horizontal_masks = list(node.iter_tree().if_isinstance(oir.HorizontalMask)) != []
        ij_caches = {
            c.name: cuir.IJCacheDecl(name=new_symbol_name(c.name), dtype=symtable[c.name].dtype)
            for c in node.caches
            if isinstance(c, oir.IJCache)
        }
        k_caches = {
            c.name: cuir.KCacheDecl(name=new_symbol_name(c.name), dtype=symtable[c.name].dtype)
            for c in node.caches
            if isinstance(c, oir.KCache)
        }
        return cuir.Kernel(
            vertical_loops=[
                cuir.VerticalLoop(
                    loop_order=node.loop_order,
                    sections=self.visit(
                        node.sections,
                        ij_caches=ij_caches,
                        k_caches=k_caches,
                        has_horizontal_masks=has_horizontal_masks,
                        symtable=symtable,
                        **kwargs,
                    ),
                    ij_caches=list(ij_caches.values()),
                    k_caches=list(k_caches.values()),
                )
            ],
        )

    def visit_Stencil(self, node: oir.Stencil, **kwargs: Any) -> cuir.Program:
        accessed_fields: Set[str] = set()
        kernels = self.visit(
            node.vertical_loops,
            new_symbol_name=symbol_name_creator(set(kwargs["symtable"])),
            accessed_fields=accessed_fields,
            **kwargs,
        )
        temporaries = [self.visit(d) for d in node.declarations if d.name in accessed_fields]
        return cuir.Program(
            name=node.name,
            params=self.visit(node.params),
            temporaries=temporaries,
            kernels=kernels,
        )<|MERGE_RESOLUTION|>--- conflicted
+++ resolved
@@ -120,11 +120,7 @@
         axis: str,
         **kwargs: Any,
     ) -> cuir.Expr:
-<<<<<<< HEAD
-        scalar_name = f"{axis}_pos"
-=======
         scalar_name = f"{axis}_pos(0_c, 0_c, 0_c)"
->>>>>>> 85d2da62
         int_type = common.DataType.INT32
 
         if interval.is_single_index:
@@ -173,13 +169,6 @@
         i_expr = self._expr_from_horizontal_interval(node.i, axis="i", **kwargs)
         j_expr = self._expr_from_horizontal_interval(node.j, axis="j", **kwargs)
         if i_expr and j_expr:
-<<<<<<< HEAD
-            return cuir.BinaryOp(op=common.LogicalOperator.AND, left=i_expr, right=j_expr, dtype=common.DataType.INT32)
-        else:
-            true_value = cuir.Literal(
-                value=common.BuiltInLiteral.TRUE, dtype=common.DataType.BOOL
-            )
-=======
             return cuir.BinaryOp(
                 op=common.LogicalOperator.AND,
                 left=i_expr,
@@ -188,7 +177,6 @@
             )
         else:
             true_value = cuir.Literal(value=common.BuiltInLiteral.TRUE, dtype=common.DataType.BOOL)
->>>>>>> 85d2da62
             # Return the first non-None expr, or if all are None, then return True
             return next((expr for expr in (i_expr, j_expr) if expr is not None), true_value)
 
@@ -198,15 +186,12 @@
             body=self.visit(
                 node.body, in_horizontal_mask=isinstance(node.mask, oir.HorizontalMask), **kwargs
             ),
-<<<<<<< HEAD
         )
 
     def visit_While(self, node: oir.While, **kwargs: Any) -> cuir.While:
         return cuir.While(
             cond=self.visit(node.cond, **kwargs),
             body=self.visit(node.body, **kwargs),
-=======
->>>>>>> 85d2da62
         )
 
     def visit_Cast(self, node: oir.Cast, **kwargs: Any) -> cuir.Cast:
