# -*- coding: utf-8 -*-
#
# GTC Toolchain - GT4Py Project - GridTools Framework
#
# Copyright (c) 2014-2021, ETH Zurich
# All rights reserved.
#
# This file is part of the GT4Py project and the GridTools framework.
# GT4Py is free software: you can redistribute it and/or modify it under
# the terms of the GNU General Public License as published by the
# Free Software Foundation, either version 3 of the License, or any later
# version. See the LICENSE.txt file at the top-level directory of this
# distribution for a copy of the license or check <https://www.gnu.org/licenses/>.
#
# SPDX-License-Identifier: GPL-3.0-or-later

import base64
import pickle
from abc import ABC, abstractmethod
from dataclasses import dataclass
from typing import Dict, List, Tuple, Union

import dace.data
import dace.properties
import dace.subsets
import networkx as nx
from dace import library

from gtc import oir
from gtc.common import DataType, LoopOrder, VariableKOffset, typestr_to_data_type
from gtc.dace.utils import (
    CartesianIterationSpace,
    OIRFieldRenamer,
    assert_sdfg_equal,
    dace_dtype_to_typestr,
    get_node_name_mapping,
)
from gtc.oir import CacheDesc, HorizontalExecution, Interval, VerticalLoop, VerticalLoopSection


class OIRLibraryNode(ABC, dace.nodes.LibraryNode):
    @abstractmethod
    def as_oir(self):
        raise NotImplementedError("Implement in child class.")

    # @abstractmethod
    # def __eq__(self, other):
    #     raise NotImplementedError("Implement in child class.")

    def to_json(self, parent):
        protocol = pickle.DEFAULT_PROTOCOL
        pbytes = pickle.dumps(self, protocol=protocol)

        jsonobj = super().to_json(parent)
        jsonobj["classpath"] = dace.nodes.full_class_path(self)
        jsonobj["attributes"]["protocol"] = protocol
        jsonobj["attributes"]["pickle"] = base64.b64encode(pbytes).decode("utf-8")

        return jsonobj

    @classmethod
    def from_json(cls, json_obj, context=None):
        if "attributes" not in json_obj:
            b64string = json_obj["pickle"]
        else:
            b64string = json_obj["attributes"]["pickle"]
        byte_repr = base64.b64decode(b64string)
        return pickle.loads(byte_repr)


@library.node
class VerticalLoopLibraryNode(OIRLibraryNode):
    implementations: Dict[str, dace.library.ExpandTransformation] = {}
    default_implementation = "naive"

    loop_order = dace.properties.Property(dtype=LoopOrder, default=None, allow_none=True)
    sections = dace.properties.ListProperty(
        element_type=Tuple[Interval, dace.SDFG], default=[], allow_none=False
    )
    caches = dace.properties.ListProperty(element_type=CacheDesc, default=[], allow_none=False)
    default_storage_type = dace.properties.EnumProperty(
        dtype=dace.StorageType, default=dace.StorageType.Default
    )
    ijcache_storage_type = dace.properties.EnumProperty(
        dtype=dace.StorageType, default=dace.StorageType.Default
    )
    kcache_storage_type = dace.properties.EnumProperty(
        dtype=dace.StorageType, default=dace.StorageType.Default
    )
    tiling_map_schedule = dace.properties.EnumProperty(
        dtype=dace.ScheduleType, default=dace.ScheduleType.Default
    )
    map_schedule = dace.properties.EnumProperty(
        dtype=dace.ScheduleType, default=dace.ScheduleType.Default
    )
    tile_sizes = dace.properties.ListProperty(element_type=int, default=None, allow_none=True)

    _dace_library_name = "oir.VerticalLoop"

    def __init__(
        self,
        name="unnamed_vloop",
        loop_order: LoopOrder = None,
        sections: List[Tuple[Interval, dace.SDFG]] = None,
        caches: List[CacheDesc] = None,
        *args,
        **kwargs,
    ):

        if loop_order is not None:
            self.loop_order = loop_order
            self.sections = sections
            self.caches = caches

        super().__init__(name=name, *args, **kwargs)

    def validate(self, parent_sdfg: dace.SDFG, parent_state: dace.SDFGState, *args, **kwargs):

        get_node_name_mapping(parent_state, self)

        for _, sdfg in self.sections:
            sdfg.validate()
            is_correct_node_types = all(
                isinstance(
                    n, (dace.SDFGState, dace.nodes.AccessNode, HorizontalExecutionLibraryNode)
                )
                for n, _ in sdfg.all_nodes_recursive()
            )
            is_correct_data_and_dtype = all(
                isinstance(array, dace.data.Array)
                and typestr_to_data_type(dace_dtype_to_typestr(array.dtype)) != DataType.INVALID
                for array in sdfg.arrays.values()
            )
            if not is_correct_node_types or not is_correct_data_and_dtype:
                raise ValueError("Tried to convert incompatible SDFG to OIR.")

        super().validate(parent_sdfg, parent_state, *args, **kwargs)

    def as_oir(self):

        sections = []
        for interval, sdfg in self.sections:
            horizontal_executions = []
            for state in sdfg.topological_sort(sdfg.start_state):

                for node in (
                    n
                    for n in nx.topological_sort(state.nx)
                    if isinstance(n, HorizontalExecutionLibraryNode)
                ):
                    horizontal_executions.append(
                        OIRFieldRenamer(get_node_name_mapping(state, node)).visit(node.as_oir())
                    )
            sections.append(
                VerticalLoopSection(interval=interval, horizontal_executions=horizontal_executions)
            )

        return VerticalLoop(
            sections=sections,
            loop_order=self.loop_order,
            caches=self.caches,
        )

<<<<<<< HEAD
    def __eq__(self, other) -> bool:
        if (
            not isinstance(other, VerticalLoopLibraryNode)
            or self.loop_order != other.loop_order
            or self.caches != other.caches
            or len(self.sections) != len(other.sections)
        ):
            return False
        for (interval1, he_sdfg1), (interval2, he_sdfg2) in zip(self.sections, other.sections):
            if interval1 != interval2 or not assert_sdfg_equal(he_sdfg1, he_sdfg2):
                return False
        return True

    def __hash__(self):
        return super(OIRLibraryNode, self).__hash__()
=======
    # def __eq__(self, other):
    #     try:
    #         assert isinstance(other, VerticalLoopLibraryNode)
    #         assert self.loop_order == other.loop_order
    #         assert self.caches == other.caches
    #         assert len(self.sections) == len(other.sections)
    #         for (interval1, he_sdfg1), (interval2, he_sdfg2) in zip(self.sections, other.sections):
    #             assert interval1 == interval2
    #             assert_sdfg_equal(he_sdfg1, he_sdfg2)
    #     except AssertionError:
    #         return False
    #     return True
    #
    # def __hash__(self):
    #     return super(OIRLibraryNode, self).__hash__()


@dataclass
class PreliminaryHorizontalExecution:
    body: List[oir.Stmt]
    declarations: List[oir.LocalScalar]
>>>>>>> 03a567ce


@library.node
class HorizontalExecutionLibraryNode(OIRLibraryNode):
    implementations: Dict[str, dace.library.ExpandTransformation] = {}
    default_implementation = "naive"

    _oir_node: Union[HorizontalExecution, PreliminaryHorizontalExecution] = None
    iteration_space = dace.properties.Property(
        dtype=CartesianIterationSpace, default=None, allow_none=True
    )

    map_schedule = dace.properties.EnumProperty(
        dtype=dace.ScheduleType, default=dace.ScheduleType.Default
    )
    index_symbols = dace.properties.ListProperty(element_type=str, default=["i", "j", "0"])
    global_domain_symbols = dace.properties.ListProperty(element_type=str, default=["__I", "__J"])

    _dace_library_name = "oir.HorizontalExecution"

    def __init__(
        self,
        name="unnamed_vloop",
        oir_node: HorizontalExecution = None,
        iteration_space: CartesianIterationSpace = None,
        *args,
        **kwargs,
    ):
        if oir_node is not None:
            name = "HorizontalExecution_" + str(id(oir_node))
            self._oir_node = oir_node
            self.iteration_space = iteration_space

        super().__init__(name=name, *args, **kwargs)

    @property
    def oir_node(self):
        return self._oir_node

    def commit_horizontal_execution(self):
        self._oir_node = HorizontalExecution(
            body=self._oir_node.body, declarations=self._oir_node.declarations
        )

    def as_oir(self):
        self.commit_horizontal_execution()
        return self.oir_node

    def validate(self, parent_sdfg: dace.SDFG, parent_state: dace.SDFGState, *args, **kwargs):
        get_node_name_mapping(parent_state, self)

    # def __eq__(self, other):
    #     if not isinstance(other, HorizontalExecutionLibraryNode):
    #         return False
    #     return self.as_oir() == other.as_oir()
    #
    # def __hash__(self):
    #     return super(OIRLibraryNode, self).__hash__()

    @property
    def free_symbols(self):
        res = super().free_symbols
        if len(self.oir_node.iter_tree().if_isinstance(VariableKOffset).to_list()) > 0:
            res.add("k")
        return res<|MERGE_RESOLUTION|>--- conflicted
+++ resolved
@@ -161,23 +161,6 @@
             caches=self.caches,
         )
 
-<<<<<<< HEAD
-    def __eq__(self, other) -> bool:
-        if (
-            not isinstance(other, VerticalLoopLibraryNode)
-            or self.loop_order != other.loop_order
-            or self.caches != other.caches
-            or len(self.sections) != len(other.sections)
-        ):
-            return False
-        for (interval1, he_sdfg1), (interval2, he_sdfg2) in zip(self.sections, other.sections):
-            if interval1 != interval2 or not assert_sdfg_equal(he_sdfg1, he_sdfg2):
-                return False
-        return True
-
-    def __hash__(self):
-        return super(OIRLibraryNode, self).__hash__()
-=======
     # def __eq__(self, other):
     #     try:
     #         assert isinstance(other, VerticalLoopLibraryNode)
@@ -199,7 +182,6 @@
 class PreliminaryHorizontalExecution:
     body: List[oir.Stmt]
     declarations: List[oir.LocalScalar]
->>>>>>> 03a567ce
 
 
 @library.node
