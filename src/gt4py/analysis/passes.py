--- conflicted
+++ resolved
@@ -362,24 +362,6 @@
             self,
             parallel_interval: List[gt_ir.AxisInterval],
         ) -> List[IntervalInfo]:
-<<<<<<< HEAD
-            def _make_level_info(info: gt_ir.AxisBound):
-                level = 0 if info.level == gt_ir.LevelMarker.START else 1
-                if info.extend:
-                    offset = (
-                        -IntervalInfo.MAX_INT
-                        if info.level == gt_ir.LevelMarker.START
-                        else IntervalInfo.MAX_INT
-                    )
-                else:
-                    offset = info.offset
-                return (level, offset)
-
-            parallel_interval_info = [
-                IntervalInfo(
-                    start=_make_level_info(axis_interval.start),
-                    end=_make_level_info(axis_interval.end),
-=======
             parallel_interval_info = [
                 IntervalInfo(
                     start=(
@@ -390,7 +372,6 @@
                         0 if axis_interval.end.level == gt_ir.LevelMarker.START else 1,
                         axis_interval.end.offset,
                     ),
->>>>>>> d4782b3d
                 )
                 for axis_interval in parallel_interval
             ]
@@ -1353,19 +1334,6 @@
 
         parallel_interval = []
         for interval in intervals:
-<<<<<<< HEAD
-            extend_start = interval.start[1] == -IntervalInfo.MAX_INT
-            extend_end = interval.end[1] == IntervalInfo.MAX_INT
-            start = gt_ir.AxisBound(
-                level=gt_ir.LevelMarker.START if interval.start[0] == 0 else gt_ir.LevelMarker.END,
-                offset=interval.start[1] if not extend_start else 0,
-                extend=extend_start,
-            )
-            end = gt_ir.AxisBound(
-                level=gt_ir.LevelMarker.START if interval.end[0] == 0 else gt_ir.LevelMarker.END,
-                offset=interval.end[1] if not extend_end else 0,
-                extend=extend_end,
-=======
             start = gt_ir.AxisBound(
                 level=gt_ir.LevelMarker.START if interval.start[0] == 0 else gt_ir.LevelMarker.END,
                 offset=interval.start[1],
@@ -1373,7 +1341,6 @@
             end = gt_ir.AxisBound(
                 level=gt_ir.LevelMarker.START if interval.end[0] == 0 else gt_ir.LevelMarker.END,
                 offset=interval.end[1],
->>>>>>> d4782b3d
             )
             parallel_interval.append(gt_ir.AxisInterval(start=start, end=end))
 
