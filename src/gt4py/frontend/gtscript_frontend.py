# -*- coding: utf-8 -*-
#
# GT4Py - GridTools4Py - GridTools for Python
#
# Copyright (c) 2014-2021, ETH Zurich
# All rights reserved.
#
# This file is part the GT4Py project and the GridTools framework.
# GT4Py is free software: you can redistribute it and/or modify it under
# the terms of the GNU General Public License as published by the
# Free Software Foundation, either version 3 of the License, or any later
# version. See the LICENSE.txt file at the top-level directory of this
# distribution for a copy of the license or check <https://www.gnu.org/licenses/>.
#
# SPDX-License-Identifier: GPL-3.0-or-later

import ast
import copy
import enum
import inspect
import itertools
import numbers
import textwrap
import types
<<<<<<< HEAD
from typing import Any, Dict, List, Optional, Tuple, Union
=======
from typing import Dict, List, Optional, Tuple, Union
>>>>>>> f7e02b1b

import numpy as np

from gt4py import definitions as gt_definitions
from gt4py import frontend as gt_frontend
from gt4py import gtscript
from gt4py import ir as gt_ir
from gt4py import utils as gt_utils
from gt4py.utils import NOTHING
from gt4py.utils import meta as gt_meta


class GTScriptSyntaxError(gt_definitions.GTSyntaxError):
    def __init__(self, message, *, loc=None):
        super().__init__(message, frontend=GTScriptFrontend.name)
        self.loc = loc


class GTScriptSymbolError(GTScriptSyntaxError):
    def __init__(self, name, message=None, *, loc=None):
        if message is None:
            if loc is None:
                message = "Unknown symbol '{name}' symbol".format(name=name)
            else:
                message = (
                    "Unknown symbol '{name}' symbol in '{scope}' (line: {line}, col: {col})".format(
                        name=name, scope=loc.scope, line=loc.line, col=loc.column
                    )
                )
        super().__init__(message, loc=loc)
        self.name = name


class GTScriptDefinitionError(GTScriptSyntaxError):
    def __init__(self, name, value, message=None, *, loc=None):
        if message is None:
            if loc is None:
                message = "Invalid definition for '{name}' symbol".format(name=name)
            else:
                message = "Invalid definition for '{name}' symbol in '{scope}' (line: {line}, col: {col})".format(
                    name=name, scope=loc.scope, line=loc.line, col=loc.column
                )
        super().__init__(message, loc=loc)
        self.name = name
        self.value = value


class GTScriptValueError(GTScriptDefinitionError):
    def __init__(self, name, value, message=None, *, loc=None):
        if message is None:
            if loc is None:
                message = "Invalid value for '{name}' symbol ".format(name=name)
            else:
                message = (
                    "Invalid value for '{name}' in '{scope}' (line: {line}, col: {col})".format(
                        name=name, scope=loc.scope, line=loc.line, col=loc.column
                    )
                )
        super().__init__(name, value, message, loc=loc)


# class GTScriptConstValueError(GTScriptValueError):
#     def __init__(self, name, value, message=None, *, loc=None):
#         if message is None:
#             if loc is None:
#                 message = "Non-constant definition of constant '{name}' symbol ".format(name=name)
#             else:
#                 message = "Non-constant definition of constant '{name}' in '{scope}' (line: {line}, col: {col})".format(
#                     name=name, scope=loc.scope, line=loc.line, col=loc.column
#                 )
#         super().__init__(name, value, message, loc=loc)
#
#
class GTScriptDataTypeError(GTScriptSyntaxError):
    def __init__(self, name, data_type, message=None, *, loc=None):
        if message is None:
            if loc is None:
                message = "Invalid data type for '{name}' numeric symbol ".format(name=name)
            else:
                message = "Invalid data type for '{name}' numeric symbol in '{scope}' (line: {line}, col: {col})".format(
                    name=name, scope=loc.scope, line=loc.line, col=loc.column
                )
        super().__init__(message, loc=loc)
        self.name = name
        self.data_type = data_type


class GTScriptAssertionError(gt_definitions.GTSpecificationError):
    def __init__(self, source, *, loc=None):
        if loc:
            message = f"Assertion failed at line {loc.line}, col {loc.column}:\n{source}"
        else:
            message = f"Assertion failed.\n{source}"
        super().__init__(message)
        self.loc = loc


class AssertionChecker(ast.NodeTransformer):
    """Check assertions and remove from the AST for further parsing."""

    @classmethod
    def apply(cls, func_node: ast.FunctionDef, context: Dict[str, Any], source: str):
        checker = cls(context, source)
        checker.visit(func_node)

    def __init__(self, context: Dict[str, Any], source: str):
        self.context = context
        self.source = source

    def _process_assertion(self, expr_node: ast.Expr) -> None:
        condition_value = gt_utils.meta.ast_eval(expr_node, self.context, default=NOTHING)
        if condition_value is not NOTHING:
            if not condition_value:
                source_lines = textwrap.dedent(self.source).split("\n")
                loc = gt_ir.Location.from_ast_node(expr_node)
                raise GTScriptAssertionError(source_lines[loc.line - 1], loc=loc)
        else:
            raise GTScriptSyntaxError(
                "Evaluation of compile_assert condition failed at the preprocessing step."
            )
        return None

    def _process_call(self, node: ast.Call) -> Optional[ast.Call]:
        name = gt_meta.get_qualified_name_from_node(node.func)
        if name != "compile_assert":
            return node
        else:
            if len(node.args) != 1:
                raise GTScriptSyntaxError(
                    "Invalid assertion. Correct syntax: compile_assert(condition)"
                )
            return self._process_assertion(node.args[0])

    def visit_Expr(self, node: ast.Expr) -> Optional[ast.AST]:
        if isinstance(node.value, ast.Call):
            ret = self._process_call(node.value)
            return ast.Expr(value=ret) if ret else None
        else:
            return node


class AxisIntervalParser(gt_meta.ASTPass):
    """Parse Python AST interval syntax in the form of a Slice.
    Corner cases: `ast.Ellipsis` refers to the entire interval, and
    if an `ast.Subscript` is passed, this parses its slice attribute.
    """

    @classmethod
    def apply(
        cls,
        node: Union[ast.Ellipsis, ast.Slice, ast.Subscript, ast.Constant],
        axis_name: str,
        loc: Optional[gt_ir.Location] = None,
    ) -> gt_ir.AxisInterval:
        parser = cls(axis_name, loc)

        if isinstance(node, ast.Ellipsis):
            interval = gt_ir.AxisInterval.full_interval()
            interval.loc = loc
            return interval

        if isinstance(node, ast.Slice):
            slice_node = node
        elif isinstance(node, ast.Subscript):
            slice_node = (
                cls.slice_from_value(node)
                if isinstance(node.slice, (ast.Index, ast.Constant))
                else node.slice
            )
        else:
            slice_node = cls.slice_from_value(node)

        if slice_node.lower is None:
            slice_node.lower = ast.Constant(value=None)

        if (
            isinstance(slice_node.lower, ast.Constant)
            and slice_node.lower.value is None
            and axis_name == gt_ir.Domain.LatLonGrid().sequential_axis.name
        ):
            raise parser.interval_error

        lower = parser.visit(slice_node.lower)

        if slice_node.upper is None:
            slice_node.upper = ast.Constant(value=None)
        upper = parser.visit(slice_node.upper)

        start = parser._make_axis_bound(lower, gt_ir.LevelMarker.START)
        end = parser._make_axis_bound(upper, gt_ir.LevelMarker.END)

        return gt_ir.AxisInterval(start=start, end=end, loc=loc)

    def __init__(
        self,
        axis_name: str,
        loc: Optional[gt_ir.Location] = None,
    ):
        self.axis_name = axis_name
        self.loc = loc

        error_msg = "Invalid interval range specification"

        if self.loc is not None:
            error_msg = f"{error_msg} at line {loc.line} (column: {loc.column})"

        self.interval_error = GTScriptSyntaxError(error_msg)

    @staticmethod
    def slice_from_value(node: ast.Expr) -> ast.Slice:
        """Creates an ast.Slice node from a general ast.Expr node."""
        slice_node = ast.Slice(
            lower=node, upper=ast.BinOp(left=node, op=ast.Add(), right=ast.Constant(value=1))
        )
        slice_node = ast.copy_location(slice_node, node)
        return slice_node

    def _make_axis_bound(
        self,
        value: Union[int, None, gtscript._AxisOffset, gt_ir.AxisBound, gt_ir.VarRef],
        endpt: gt_ir.LevelMarker,
    ) -> gt_ir.AxisBound:
        if isinstance(value, gt_ir.AxisBound):
            return value
        else:
            if isinstance(value, int):
                level = gt_ir.LevelMarker.END if value < 0 else gt_ir.LevelMarker.START
                offset = value
            elif isinstance(value, gt_ir.VarRef):
                level = value
                offset = 0
            elif isinstance(value, gtscript._AxisOffset):
                level = gt_ir.LevelMarker.START if value.index >= 0 else gt_ir.LevelMarker.END
                offset = value.index + value.offset
            elif value is None:
                LARGE_NUM = 10000
                seq_name = gt_ir.Domain.LatLonGrid().sequential_axis.name
                level = endpt
                if self.axis_name == seq_name:
                    offset = 0
                else:
                    offset = -LARGE_NUM if level == gt_ir.LevelMarker.START else LARGE_NUM
            else:
                raise self.interval_error

            return gt_ir.AxisBound(level=level, offset=offset, loc=self.loc)

    def visit_Name(self, node: ast.Name) -> gt_ir.VarRef:
        return gt_ir.VarRef(name=node.id)

    def visit_Constant(self, node: ast.Constant) -> Union[int, gtscript._AxisOffset, None]:
        if isinstance(node.value, gtscript._AxisOffset):
            return node.value
        elif isinstance(node.value, numbers.Number):
            return int(node.value)
        elif node.value is None:
            return None
        else:
            raise GTScriptSyntaxError(
                f"Unexpected type found {type(node.value)}. Expected one of: int, AxisOffset, string (var ref), or None.",
                loc=self.loc,
            )

    def visit_BinOp(self, node: ast.BinOp) -> Union[gtscript._AxisOffset, gt_ir.AxisBound, int]:
        left = self.visit(node.left)
        right = self.visit(node.right)

        if isinstance(node.op, ast.Add):
            bin_op = lambda x, y: x + y
            u_op = lambda x: x
        elif isinstance(node.op, ast.Sub):
            bin_op = lambda x, y: x - y
            u_op = lambda x: -x
        elif isinstance(node.op, ast.Mult):
            if left.level != right.level or not isinstance(left.level, gt_ir.LevelMarker):
                raise self.interval_error
            bin_op = lambda x, y: x * y
            u_op = None
        else:
            raise GTScriptSyntaxError("Unexpected binary operator found in interval expression")

        incompatible_types_error = GTScriptSyntaxError(
            "Incompatible types found in interval expression"
        )

        if isinstance(left, gtscript._AxisOffset):
            if not isinstance(right, numbers.Number):
                raise incompatible_types_error
            return gtscript._AxisOffset(
                axis=left.axis, index=left.index, offset=bin_op(left.offset, right)
            )
        elif isinstance(left, gt_ir.VarRef):
            if not isinstance(right, numbers.Number):
                raise incompatible_types_error
            return gt_ir.AxisBound(level=left, offset=u_op(right), loc=self.loc)
        elif isinstance(left, gt_ir.AxisBound):
            if not isinstance(right, numbers.Number):
                raise incompatible_types_error
            return gt_ir.AxisBound(
                level=left.level, offset=bin_op(left.offset, right), loc=self.loc
            )
        elif isinstance(left, numbers.Number) and isinstance(right, numbers.Number):
            return bin_op(left, right)

    def visit_UnaryOp(self, node: ast.UnaryOp) -> gt_ir.AxisBound:
        if isinstance(node.op, ast.USub):
            op = lambda x: -x
        else:
            raise self.interval_error

        value = self.visit(node.operand)
        if isinstance(value, numbers.Number):
            return op(value)
        else:
            raise self.interval_error

    def visit_Subscript(self, node: ast.Subscript) -> gt_ir.AxisBound:
        if node.value.id != self.axis_name:
            raise self.interval_error

        if not isinstance(node.slice, ast.Index):
            raise self.interval_error

        return gtscript._AxisOffset(
            axis=self.axis_name, index=self.visit(node.slice.value), offset=0
        )


parse_interval_node = AxisIntervalParser.apply


class ValueInliner(ast.NodeTransformer):
    @classmethod
    def apply(cls, func_node: ast.FunctionDef, context: dict):
        inliner = cls(context)
        inliner(func_node)

    def __init__(self, context):
        self.context = context
        self.prefix = ""

    def __call__(self, func_node: ast.FunctionDef):
        self.visit(func_node)

    def _replace_node(self, name_or_attr_node):
        new_node = name_or_attr_node
        qualified_name = gt_meta.get_qualified_name_from_node(name_or_attr_node)
        if qualified_name in self.context:
            value = self.context[qualified_name]
            if value is None or isinstance(value, (bool, numbers.Number, gtscript._AxisOffset)):
                new_node = ast.Constant(value=value)
            elif hasattr(value, "_gtscript_"):
                pass
            else:
                assert False
        return new_node

    def visit_ImportFrom(self, node: ast.ImportFrom):
        return node

    def visit_Attribute(self, node: ast.Attribute):
        return self._replace_node(node)

    def visit_Name(self, node: ast.Name):
        return self._replace_node(node)

    def visit_FunctionDef(self, node: ast.FunctionDef):
        node.body = [self.visit(n) for n in node.body]
        return node


class ReturnReplacer(gt_utils.meta.ASTTransformPass):
    @classmethod
    def apply(cls, ast_object: ast.AST, target_node: ast.AST) -> None:
        """Ensure that there is only a single return statement (can still return a tuple)."""
        ret_count = sum(isinstance(node, ast.Return) for node in ast.walk(ast_object))
        if ret_count != 1:
            raise GTScriptSyntaxError("GTScript Functions should have a single return statement")
        cls().visit(ast_object, target_node=target_node)

    @staticmethod
    def _get_num_values(node: ast.AST) -> int:
        return len(node.elts) if isinstance(node, ast.Tuple) else 1

    def visit_Return(self, node: ast.Return, *, target_node: ast.AST) -> ast.Assign:
        rhs_length = self._get_num_values(node.value)
        lhs_length = self._get_num_values(target_node)

        if lhs_length == rhs_length:
            return ast.Assign(
                targets=[target_node],
                value=node.value,
                lineno=node.lineno,
                col_offset=node.col_offset,
            )
        else:
            raise GTScriptSyntaxError(
                "Number of returns values does not match arguments on left side"
            )


class CallInliner(ast.NodeTransformer):
    """Inlines calls to gtscript.function calls.

    Calls to NativeFunctions (intrinsic math functions) are kept in the IR and
    dealt with in the IRMaker.
    """

    @classmethod
    def apply(cls, func_node: ast.FunctionDef, context: dict):
        inliner = cls(context)
        inliner(func_node)
        return inliner.all_skip_names

    def __init__(self, context: dict):
        self.context = context
        self.current_block = None
        self.all_skip_names = set(gtscript.builtins) | {"gt4py", "gtscript"}

    def __call__(self, func_node: ast.FunctionDef):
        self.visit(func_node)

    def visit(self, node, **kwargs):
        """Visit a node."""
        method = "visit_" + node.__class__.__name__
        visitor = getattr(self, method, self.generic_visit)
        return visitor(node, **kwargs)

    def _process_stmts(self, stmts):
        new_stmts = []
        outer_block = self.current_block
        self.current_block = new_stmts
        for s in stmts:
            if not isinstance(s, (ast.Import, ast.ImportFrom)):
                if self.visit(s):
                    new_stmts.append(s)
        self.current_block = outer_block

        return new_stmts

    def visit_FunctionDef(self, node: ast.FunctionDef):
        node.body = self._process_stmts(node.body)
        return node

    def visit_With(self, node: ast.With):
        node.body = self._process_stmts(node.body)
        return node

    def visit_If(self, node: ast.If):
        node.body = self._process_stmts(node.body)
        if node.orelse:
            node.orelse = self._process_stmts(node.orelse)
        return node

    def visit_Assert(self, node: ast.Assert):
        """Assertions are removed in the AssertionChecker later."""
        return node

    def visit_Assign(self, node: ast.Assign):
        if (
            isinstance(node.value, ast.Call)
            and gt_meta.get_qualified_name_from_node(node.value.func) not in gtscript.MATH_BUILTINS
        ):
            assert len(node.targets) == 1
            self.visit(node.value, target_node=node.targets[0])
            # This node can be now removed since the trivial assignment has been already done
            # in the Call visitor
            return None
        else:
            return self.generic_visit(node)

    def visit_Call(self, node: ast.Call, *, target_node=None):
        call_name = gt_meta.get_qualified_name_from_node(node.func)

        if call_name in gtscript.IGNORE_WHEN_INLINING:
            # Not a function to inline. Visit arguments and return as-is.
            node.args = [self.visit(arg) for arg in node.args]
            return node
        elif any(
            isinstance(arg, ast.Call) and arg.func.id not in gtscript.MATH_BUILTINS
            for arg in node.args
        ):
            raise GTScriptSyntaxError(
                "Function calls are not supported in arguments to function calls",
                loc=gt_ir.Location.from_ast_node(node),
            )
        elif call_name not in self.context or not hasattr(self.context[call_name], "_gtscript_"):
            raise GTScriptSyntaxError("Unknown call", loc=gt_ir.Location.from_ast_node(node))

        # Recursively inline any possible nested subroutine call
        call_info = self.context[call_name]._gtscript_
        call_ast = copy.deepcopy(call_info["ast"])
        CallInliner.apply(call_ast, call_info["local_context"])

        # Extract call arguments
        call_signature = call_info["api_signature"]
        arg_infos = {arg.name: arg.default for arg in call_signature}
        try:
            assert len(node.args) <= len(call_signature)
            call_args = {}
            for i, arg_value in enumerate(node.args):
                assert not call_signature[i].is_keyword
                call_args[call_signature[i].name] = arg_value
            for kwarg in node.keywords:
                assert kwarg.arg in arg_infos
                call_args[kwarg.arg] = kwarg.value

            # Add default values for missing args when possible
            for name in arg_infos:
                if name not in call_args:
                    assert arg_infos[name] != gt_ir.Empty
                    call_args[name] = ast.Constant(value=arg_infos[name])
        except Exception:
            raise GTScriptSyntaxError(
                message="Invalid call signature", loc=gt_ir.Location.from_ast_node(node)
            )

        # Rename local names in subroutine to avoid conflicts with caller context names
        try:
            assign_targets = gt_meta.collect_assign_targets(call_ast, allow_multiple_targets=False)
        except RuntimeError as e:
            raise GTScriptSyntaxError(
                message="Assignment to more than one target is not supported."
            ) from e

        assigned_symbols = set()
        for target in assign_targets:
            if not isinstance(target, ast.Name):
                raise GTScriptSyntaxError(message="Unsupported assignment target.", loc=target)

            assigned_symbols.add(target.id)

        name_mapping = {
            name: value.id
            for name, value in call_args.items()
            if isinstance(value, ast.Name) and name not in assigned_symbols
        }

        call_id = gt_utils.shashed_id(call_name)[:3]
        call_id_suffix = f"{call_id}_{node.lineno}_{node.col_offset}"
        template_fmt = "{name}__" + call_id_suffix

        gt_meta.map_symbol_names(
            call_ast, name_mapping, template_fmt=template_fmt, skip_names=self.all_skip_names
        )

        # Replace returns by assignments in subroutine
        if target_node is None:
            target_node = ast.Name(
                ctx=ast.Store(),
                lineno=node.lineno,
                col_offset=node.col_offset,
                id=template_fmt.format(name="RETURN_VALUE"),
            )

        assert isinstance(target_node, (ast.Name, ast.Tuple)) and isinstance(
            target_node.ctx, ast.Store
        )

        ReturnReplacer.apply(call_ast, target_node)

        # Add subroutine sources prepending the required arg assignments
        inlined_stmts = []
        for arg_name, arg_value in call_args.items():
            if arg_name not in name_mapping:
                inlined_stmts.append(
                    ast.Assign(
                        lineno=node.lineno,
                        col_offset=node.col_offset,
                        targets=[
                            ast.Name(
                                ctx=ast.Store(),
                                lineno=node.lineno,
                                col_offset=node.col_offset,
                                id=template_fmt.format(name=arg_name),
                            )
                        ],
                        value=arg_value,
                    )
                )

        # Add inlined statements to the current block and return name node with the result
        inlined_stmts.extend(call_ast.body)
        self.current_block.extend(inlined_stmts)
        if isinstance(target_node, ast.Name):
            result_node = ast.Name(
                ctx=ast.Load(),
                lineno=target_node.lineno,
                col_offset=target_node.col_offset,
                id=target_node.id,
            )
        else:
            result_node = ast.Tuple(
                ctx=ast.Load(),
                lineno=target_node.lineno,
                col_offset=target_node.col_offset,
                elts=target_node.elts,
            )

        return result_node

    def visit_Expr(self, node: ast.Expr):
        """Ignore pure string statements in callee."""
        if not isinstance(node.value, (ast.Constant, ast.Str)):
            return super().visit(node.value)


class CompiledIfInliner(ast.NodeTransformer):
    @classmethod
    def apply(cls, ast_object, context):
        preprocessor = cls(context)
        preprocessor(ast_object)

    def __init__(self, context):
        self.context = context

    def __call__(self, ast_object):
        self.visit(ast_object)

    def visit_If(self, node: ast.If):
        # Compile-time evaluation of "if" conditions
        node = self.generic_visit(node)
        if (
            isinstance(node.test, ast.Call)
            and isinstance(node.test.func, ast.Name)
            and node.test.func.id == "__INLINED"
            and len(node.test.args) == 1
        ):
            eval_node = node.test.args[0]
            condition_value = gt_utils.meta.ast_eval(eval_node, self.context, default=NOTHING)
            if condition_value is not NOTHING:
                node = node.body if condition_value else node.orelse
            else:
                raise GTScriptSyntaxError(
                    "Evaluation of compile-time 'IF' condition failed at the preprocessing step"
                )

        return node if node else None


#
# class Cleaner(gt_ir.IRNodeVisitor):
#     @classmethod
#     def apply(cls, ast_object):
#         cleaner = cls()
#         cleaner(ast_object)
#
#     def __init__(self):
#         self.defines = {}
#         self.writes = {}
#         self.reads = {}
#         self.aliases = {}
#
#     def __call__(self, ast_object):
#         self.visit(ast_object)
#
#     def visit_FieldRef(self, node: gt_ir.FieldRef):
#         assert node.name in self.defines
#         self.reads[node.name] = self.reads.get(node.name, 0) + 1
#
#     def visit_FieldDecl(self, node: gt_ir.FieldDecl):
#         assert node.is_api is False
#         self.defines[node.name] = "temp"
#
#     def visit_Assign(self, node: gt_ir.Assign):
#         if isinstance(node.target, gt_ir.FieldRef):
#             for alias in self.aliases.get(node.target.name, set()):
#                 self.aliases[alias] -= {node.target.name}
#                 self.aliases[node.target.name] = set()
#
#             if isinstance(node.value, gt_ir.FieldRef):
#                 if node.target.name not in itertools.chain(self.writes.keys(), self.reads.keys()):
#                     aliases = set(self.aliases.setdefault(node.value.name, set()))
#                     self.aliases.setdefault(node.target.name, set())
#                     self.aliases[node.target.name] |= aliases | {node.value.name}
#                     for alias in self.aliases[node.target.name]:
#                         self.aliases[alias] |= {node.target.name}
#
#         self.visit(node.value)
#         self.writes[node.target.name] = self.reads.get(node.target.name, 0) + 1
#
#     def visit_StencilDefinition(self, node: gt_ir.StencilDefinition):
#         for decl in node.api_fields:
#             self.defines[decl.name] = "api"
#         for computation in node.computations:
#             self.visit(computation)
#
#         for a in ["defines", "reads", "writes"]:
#             print(f"{a}: ", getattr(self, a))
#


@enum.unique
class ParsingContext(enum.Enum):
    CONTROL_FLOW = 1
    COMPUTATION = 2


class IRMaker(ast.NodeVisitor):
    def __init__(
        self,
        fields: dict,
        parameters: dict,
        local_symbols: dict,
        *,
        domain: gt_ir.Domain,
        extra_temp_decls: dict,
    ):
        fields = fields or {}
        parameters = parameters or {}
        assert all(isinstance(name, str) for name in parameters.keys())
        local_symbols = local_symbols or {}
        assert all(isinstance(name, str) for name in local_symbols.keys()) and all(
            isinstance(value, (type, np.dtype)) for value in local_symbols.values()
        )

        self.fields = fields
        self.parameters = parameters
        self.local_symbols = local_symbols
        self.domain = domain or gt_ir.Domain.LatLonGrid()
        self.extra_temp_decls = extra_temp_decls or {}
        self.parsing_context = None
        self.iteration_order = None
        self.if_decls_stack = []
        gt_ir.NativeFunction.PYTHON_SYMBOL_TO_IR_OP = {
            "abs": gt_ir.NativeFunction.ABS,
            "min": gt_ir.NativeFunction.MIN,
            "max": gt_ir.NativeFunction.MAX,
            "mod": gt_ir.NativeFunction.MOD,
            "sin": gt_ir.NativeFunction.SIN,
            "cos": gt_ir.NativeFunction.COS,
            "tan": gt_ir.NativeFunction.TAN,
            "asin": gt_ir.NativeFunction.ARCSIN,
            "acos": gt_ir.NativeFunction.ARCCOS,
            "atan": gt_ir.NativeFunction.ARCTAN,
            "sqrt": gt_ir.NativeFunction.SQRT,
            "exp": gt_ir.NativeFunction.EXP,
            "log": gt_ir.NativeFunction.LOG,
            "isfinite": gt_ir.NativeFunction.ISFINITE,
            "isinf": gt_ir.NativeFunction.ISINF,
            "isnan": gt_ir.NativeFunction.ISNAN,
            "floor": gt_ir.NativeFunction.FLOOR,
            "ceil": gt_ir.NativeFunction.CEIL,
            "trunc": gt_ir.NativeFunction.TRUNC,
        }

    def __call__(self, ast_root: ast.AST):
        assert (
            isinstance(ast_root, ast.Module)
            and "body" in ast_root._fields
            and len(ast_root.body) == 1
            and isinstance(ast_root.body[0], ast.FunctionDef)
        )
        func_ast = ast_root.body[0]
        self.parsing_context = ParsingContext.CONTROL_FLOW
        computations = self.visit(func_ast)

        return computations

    # Helpers functions
    def _is_field(self, name: str):
        return name in self.fields

    def _is_parameter(self, name: str):
        return name in self.parameters

    def _is_local_symbol(self, name: str):
        return name in self.local_symbols

    def _is_known(self, name: str):
        return self._is_field(name) or self._is_parameter(name) or self._is_local_symbol(name)

    def _are_blocks_sorted(self, compute_blocks: List[gt_ir.ComputationBlock]):
        def sort_blocks_key(comp_block):
            start = comp_block.interval.start
            assert isinstance(start.level, gt_ir.LevelMarker)
            key = 0 if start.level == gt_ir.LevelMarker.START else 100000
            key += start.offset
            return key

        if len(compute_blocks) < 1:
            return True

        # validate invariant
        assert all(
            comp_block.iteration_order == compute_blocks[0].iteration_order
            for comp_block in compute_blocks
        )

        # extract iteration order
        iteration_order = compute_blocks[0].iteration_order

        # sort blocks
        compute_blocks_sorted = sorted(
            compute_blocks,
            key=sort_blocks_key,
            reverse=iteration_order == gt_ir.IterationOrder.BACKWARD,
        )

        # if sorting didn't change anything it was already sorted
        return compute_blocks == compute_blocks_sorted

    def _parse_region_intervals(
        self, node: Union[ast.ExtSlice, ast.Index, ast.Tuple], loc: gt_ir.Location = None
    ) -> List[gt_ir.AxisInterval]:
        if isinstance(node, ast.Index):
            # Python 3.8 wraps a Tuple in an Index for region[0, 1]
            tuple_node = node.value
            axes_nodes = tuple_node.elts
        elif isinstance(node, ast.ExtSlice) or isinstance(node, ast.Tuple):
            # Python 3.8 returns an ExtSlice for region[0, :]
            # Python 3.9 directly returns a Tuple for region[0, 1]
            node_list = node.dims if isinstance(node, ast.ExtSlice) else node.elts
            axes_nodes = [
                axis_node.value if isinstance(axis_node, ast.Index) else axis_node
                for axis_node in node_list
            ]
        else:
            raise GTScriptSyntaxError(
                f"Invalid 'region' index at line {loc.line} (column {loc.column})", loc=loc
            )
        axes_names = [axis.name for axis in self.domain.parallel_axes]
        return [
            parse_interval_node(axis_node, name) for axis_node, name in zip(axes_nodes, axes_names)
        ]

    def _visit_with_horizontal(
        self, node: ast.withitem, loc: gt_ir.Location
    ) -> Dict[str, gt_ir.AxisInterval]:
        syntax_error = GTScriptSyntaxError(
            f"Invalid 'with' statement at line {loc.line} (column {loc.column})", loc=loc
        )

        call_args = node.context_expr.args
        if any(not isinstance(arg, ast.Subscript) for arg in call_args):
            raise syntax_error
        if any(arg.value.id != "region" for arg in call_args):
            raise syntax_error

        parallel_axes_names = tuple(axis.name for axis in gt_ir.Domain.LatLonGrid().parallel_axes)

        blocks = []
        for arg in call_args:
            intervals = self._parse_region_intervals(arg.slice, loc)
            blocks.append(
                {axis: interval for axis, interval in zip(parallel_axes_names, intervals)}
            )

        return blocks

    def _visit_iteration_order_node(self, node: ast.withitem, loc: gt_ir.Location):
        syntax_error = GTScriptSyntaxError(
            f"Invalid 'computation' specification at line {loc.line} (column {loc.column})",
            loc=loc,
        )
        comp_node = node.context_expr
        if len(comp_node.args) + len(comp_node.keywords) != 1 or any(
            keyword.arg not in ["order"] for keyword in comp_node.keywords
        ):
            raise syntax_error

        if comp_node.args:
            iteration_order_node = comp_node.args[0]
        else:
            iteration_order_node = comp_node.keywords[0].value
        if (
            not isinstance(iteration_order_node, ast.Name)
            or iteration_order_node.id not in gt_ir.IterationOrder.__members__
        ):
            raise syntax_error

        self.iteration_order = gt_ir.IterationOrder[iteration_order_node.id]

        return self.iteration_order

    def _visit_interval_node(self, node: ast.withitem, loc: gt_ir.Location):
        range_error = GTScriptSyntaxError(
            f"Invalid interval range specification at line {loc.line} (column {loc.column})",
            loc=loc,
        )

        if node.context_expr.args:
            args = node.context_expr.args
        else:
            args = [keyword.value for keyword in node.context_expr.keywords]
            if len(args) != 2:
                raise range_error

        if len(args) == 2:
            if any(isinstance(arg, ast.Subscript) for arg in args):
                raise GTScriptSyntaxError(
                    "Two-argument syntax should not use AxisOffsets or AxisIntervals"
                )
            interval_node = ast.Slice(lower=args[0], upper=args[1])
            ast.copy_location(interval_node, node)
        else:
            interval_node = args[0]

        seq_name = gt_ir.Domain.LatLonGrid().sequential_axis.name
        interval = parse_interval_node(interval_node, seq_name, loc=loc)

        if (
            interval.start.level == gt_ir.LevelMarker.END
            and interval.end.level == gt_ir.LevelMarker.START
        ) or (
            interval.start.level == interval.end.level
            and interval.end.offset <= interval.start.offset
        ):
            raise range_error

        return interval

    def _visit_computation_node(self, node: ast.With) -> List[gt_ir.ComputationBlock]:
        loc = gt_ir.Location.from_ast_node(node)
        syntax_error = GTScriptSyntaxError(
            f"Invalid 'computation' specification at line {loc.line} (column {loc.column})",
            loc=loc,
        )

        # Parse computation specification, i.e. `withItems` nodes
        iteration_order = None
        interval = None
        intervals_dicts = None

        try:
            for item in node.items:
                if (
                    isinstance(item.context_expr, ast.Call)
                    and item.context_expr.func.id == "computation"
                ):
                    assert iteration_order is None  # only one spec allowed
                    iteration_order = self._visit_iteration_order_node(item, loc)
                elif (
                    isinstance(item.context_expr, ast.Call)
                    and item.context_expr.func.id == "interval"
                ):
                    assert interval is None  # only one spec allowed
                    interval = self._visit_interval_node(item, loc)
                elif (
                    isinstance(item.context_expr, ast.Call)
                    and item.context_expr.func.id == "horizontal"
                ):
                    intervals_dicts = self._visit_with_horizontal(item, loc)
                else:
                    raise syntax_error
        except AssertionError as e:
            raise syntax_error from e

        if iteration_order is None or interval is None:
            raise syntax_error

        #  Parse `With` body into computation blocks
        self.parsing_context = ParsingContext.COMPUTATION
        stmts = []
        for stmt in node.body:
            stmts.extend(gt_utils.listify(self.visit(stmt)))
        self.parsing_context = ParsingContext.CONTROL_FLOW

        if intervals_dicts:
            results = [
                gt_ir.ComputationBlock(
                    interval=interval,
                    iteration_order=iteration_order,
                    body=gt_ir.BlockStmt(
                        stmts=[
                            gt_ir.HorizontalIf(
                                intervals=intervals_dict, body=gt_ir.BlockStmt(stmts=stmts)
                            )
                        ]
                    ),
                )
                for intervals_dict in intervals_dicts
            ]
        else:
            results = [
                gt_ir.ComputationBlock(
                    interval=interval,
                    iteration_order=iteration_order,
                    body=gt_ir.BlockStmt(stmts=stmts),
                )
            ]

        return results

    # Visitor methods
    # -- Special nodes --
    def visit_Raise(self):
        return gt_ir.InvalidBranch()

    # -- Literal nodes --
    def visit_Constant(
        self, node: ast.Constant
    ) -> Union[gt_ir.ScalarLiteral, gt_ir.BuiltinLiteral, gt_ir.Cast]:
        value = node.value
        if value is None:
            return gt_ir.BuiltinLiteral(value=gt_ir.Builtin.from_value(value))
        elif isinstance(value, bool):
            return gt_ir.Cast(
                data_type=gt_ir.DataType.BOOL,
                expr=gt_ir.BuiltinLiteral(value=gt_ir.Builtin.from_value(value)),
            )
        elif isinstance(value, numbers.Number):
            data_type = gt_ir.DataType.from_dtype(np.dtype(type(value)))
            return gt_ir.ScalarLiteral(value=value, data_type=data_type)
        else:
            raise GTScriptSyntaxError(
                f"Unknown constant value found: {value}. Expected boolean or number.",
                loc=gt_ir.Location.from_ast_node(node),
            )

    def visit_Tuple(self, node: ast.Tuple) -> tuple:
        value = tuple(self.visit(elem) for elem in node.elts)
        return value

    # -- Symbol nodes --
    def visit_Attribute(self, node: ast.Attribute):
        qualified_name = gt_meta.get_qualified_name_from_node(node)
        return self.visit(ast.Name(id=qualified_name, ctx=node.ctx))

    def visit_Name(self, node: ast.Name) -> gt_ir.Ref:
        symbol = node.id
        if self._is_field(symbol):
            result = gt_ir.FieldRef.at_center(
                symbol, self.fields[symbol].axes, loc=gt_ir.Location.from_ast_node(node)
            )
        elif self._is_parameter(symbol):
            result = gt_ir.VarRef(name=symbol)
        elif self._is_local_symbol(symbol):
            assert False  # result = gt_ir.VarRef(name=symbol)
        else:
            assert False, "Missing '{}' symbol definition".format(symbol)

        return result

    def visit_Index(self, node: ast.Index):
        index = self.visit(node.value)
        return index

    def _eval_index(self, node: ast.Subscript) -> Optional[List[int]]:
        invalid_target = GTScriptSyntaxError(message="Invalid target in assignment.", loc=node)

        # Python 3.9 skips wrapping the ast.Tuple in an ast.Index
        tuple_or_constant = node.slice.value if isinstance(node.slice, ast.Index) else node.slice

        # Python 3.8 still uses slice=ExtSlice
        if isinstance(tuple_or_constant, ast.ExtSlice):
            raise invalid_target

        constant_nodes = gt_utils.listify(
            tuple_or_constant.elts
            if isinstance(tuple_or_constant, ast.Tuple)
            else tuple_or_constant
        )

        if any(isinstance(cn, ast.Slice) for cn in constant_nodes):
            raise invalid_target
        if any(isinstance(cn, ast.Ellipsis) for cn in constant_nodes):
            return None
        else:
            return [ast.literal_eval(cn) for cn in constant_nodes]

    def visit_Subscript(self, node: ast.Subscript):
        assert isinstance(node.ctx, (ast.Load, ast.Store))

        index = self._eval_index(node)
        result = self.visit(node.value)
        if isinstance(result, gt_ir.VarRef):
            assert index is not None
            result.index = index[0]
        else:
            if isinstance(node.value, ast.Name):
                field_axes = self.fields[result.name].axes
                if index is not None:
                    if len(field_axes) != len(index):
                        raise GTScriptSyntaxError(
                            f"Incorrect offset specification detected. Found {index}, "
                            f"but the field has dimensions ({', '.join(field_axes)})"
                        )
                    result.offset = {axis: value for axis, value in zip(field_axes, index)}
            elif isinstance(node.value, ast.Subscript):
                result.data_index = index
            else:
                raise GTScriptSyntaxError(
                    "Unrecognized subscript expression", loc=gt_ir.Location.from_ast_node(node)
                )

        return result

    # -- Expressions nodes --
    def visit_UnaryOp(self, node: ast.UnaryOp):
        op = self.visit(node.op)
        arg = self.visit(node.operand)
        if isinstance(arg, numbers.Number):
            result = eval("{op}{arg}".format(op=op.python_symbol, arg=arg))
        else:
            result = gt_ir.UnaryOpExpr(op=op, arg=arg)

        return result

    def visit_UAdd(self, node: ast.UAdd) -> gt_ir.UnaryOperator:
        return gt_ir.UnaryOperator.POS

    def visit_USub(self, node: ast.USub) -> gt_ir.UnaryOperator:
        return gt_ir.UnaryOperator.NEG

    def visit_Not(self, node: ast.Not) -> gt_ir.UnaryOperator:
        return gt_ir.UnaryOperator.NOT

    def visit_BinOp(self, node: ast.BinOp) -> gt_ir.BinOpExpr:
        op = self.visit(node.op)
        rhs = self.visit(node.right)
        lhs = self.visit(node.left)
        result = gt_ir.BinOpExpr(op=op, lhs=lhs, rhs=rhs)

        return result

    def visit_Add(self, node: ast.Add) -> gt_ir.BinaryOperator:
        return gt_ir.BinaryOperator.ADD

    def visit_Sub(self, node: ast.Sub) -> gt_ir.BinaryOperator:
        return gt_ir.BinaryOperator.SUB

    def visit_Mult(self, node: ast.Mult) -> gt_ir.BinaryOperator:
        return gt_ir.BinaryOperator.MUL

    def visit_Div(self, node: ast.Div) -> gt_ir.BinaryOperator:
        return gt_ir.BinaryOperator.DIV

    def visit_Mod(self, node: ast.Mod) -> gt_ir.BinaryOperator:
        return gt_ir.BinaryOperator.MOD

    def visit_Pow(self, node: ast.Pow) -> gt_ir.BinaryOperator:
        return gt_ir.BinaryOperator.POW

    def visit_And(self, node: ast.And) -> gt_ir.BinaryOperator:
        return gt_ir.BinaryOperator.AND

    def visit_Or(self, node: ast.And) -> gt_ir.BinaryOperator:
        return gt_ir.BinaryOperator.OR

    def visit_Eq(self, node: ast.Eq) -> gt_ir.BinaryOperator:
        return gt_ir.BinaryOperator.EQ

    def visit_NotEq(self, node: ast.NotEq) -> gt_ir.BinaryOperator:
        return gt_ir.BinaryOperator.NE

    def visit_Lt(self, node: ast.Lt) -> gt_ir.BinaryOperator:
        return gt_ir.BinaryOperator.LT

    def visit_LtE(self, node: ast.LtE) -> gt_ir.BinaryOperator:
        return gt_ir.BinaryOperator.LE

    def visit_Gt(self, node: ast.Gt) -> gt_ir.BinaryOperator:
        return gt_ir.BinaryOperator.GT

    def visit_GtE(self, node: ast.GtE) -> gt_ir.BinaryOperator:
        return gt_ir.BinaryOperator.GE

    def visit_BoolOp(self, node: ast.BoolOp) -> gt_ir.BinOpExpr:
        op = self.visit(node.op)
        rhs = self.visit(node.values[-1])
        for value in reversed(node.values[:-1]):
            lhs = self.visit(value)
            rhs = gt_ir.BinOpExpr(op=op, lhs=lhs, rhs=rhs)
            res = rhs

        return res

    def visit_Compare(self, node: ast.Compare) -> gt_ir.BinOpExpr:
        lhs = self.visit(node.left)
        args = [lhs]

        assert len(node.comparators) >= 1
        op = self.visit(node.ops[-1])
        rhs = self.visit(node.comparators[-1])
        args.append(rhs)

        for i in range(len(node.comparators) - 2, -1, -1):
            lhs = self.visit(node.values[i])
            rhs = gt_ir.BinOpExpr(op=op, lhs=lhs, rhs=rhs)
            op = self.visit(node.ops[i])
            args.append(lhs)

        result = gt_ir.BinOpExpr(op=op, lhs=lhs, rhs=rhs)

        return result

    def visit_IfExp(self, node: ast.IfExp) -> gt_ir.TernaryOpExpr:
        result = gt_ir.TernaryOpExpr(
            condition=self.visit(node.test),
            then_expr=self.visit(node.body),
            else_expr=self.visit(node.orelse),
        )

        return result

    def visit_If(self, node: ast.If) -> list:
        self.if_decls_stack.append([])

        main_stmts = []
        for stmt in node.body:
            main_stmts.extend(gt_utils.listify(self.visit(stmt)))
        assert all(isinstance(item, gt_ir.Statement) for item in main_stmts)

        else_stmts = []
        if node.orelse:
            for stmt in node.orelse:
                else_stmts.extend(gt_utils.listify(self.visit(stmt)))
            assert all(isinstance(item, gt_ir.Statement) for item in else_stmts)

        result = []
        if len(self.if_decls_stack) == 1:
            result.extend(self.if_decls_stack.pop())
        elif len(self.if_decls_stack) > 1:
            self.if_decls_stack[-2].extend(self.if_decls_stack[-1])
            self.if_decls_stack.pop()

        result.append(
            gt_ir.If(
                condition=self.visit(node.test),
                main_body=gt_ir.BlockStmt(stmts=main_stmts),
                else_body=gt_ir.BlockStmt(stmts=else_stmts) if else_stmts else None,
            )
        )

        return result

    def visit_Call(self, node: ast.Call):
        native_fcn = gt_ir.NativeFunction.PYTHON_SYMBOL_TO_IR_OP[node.func.id]

        args = [self.visit(arg) for arg in node.args]
        if len(args) != native_fcn.arity:
            raise GTScriptSyntaxError(
                "Invalid native function call", loc=gt_ir.Location.from_ast_node(node)
            )

        return gt_ir.NativeFuncCall(
            func=native_fcn,
            args=args,
            data_type=gt_ir.DataType.AUTO,
            loc=gt_ir.Location.from_ast_node(node),
        )

    # -- Statement nodes --
    def _parse_assign_target(
        self, target_node: Union[ast.Subscript, ast.Name]
    ) -> Tuple[str, Optional[List[int]], Optional[List[int]]]:
        invalid_target = GTScriptSyntaxError(
            message="Invalid target in assignment.", loc=target_node
        )
        spatial_offset = None
        data_index = None
        if isinstance(target_node, ast.Name):
            name = target_node.id
        elif isinstance(target_node, ast.Subscript):
            if isinstance(target_node.value, ast.Name):
                name = target_node.value.id
                spatial_offset = self._eval_index(target_node)
            elif isinstance(target_node.value, ast.Subscript) and isinstance(
                target_node.value.value, ast.Name
            ):
                name = target_node.value.value.id
                spatial_offset = self._eval_index(target_node.value)
                data_index = self._eval_index(target_node)
            else:
                raise invalid_target
            if spatial_offset is None:
                num_axes = len(self.fields[name].axes) if name in self.fields else 3
                spatial_offset = [0] * num_axes
        else:
            raise invalid_target

        return name, spatial_offset, data_index

    def visit_Assign(self, node: ast.Assign) -> list:
        result = []

        # assert len(node.targets) == 1
        # Create decls for temporary fields
        target = []
        if len(node.targets) > 1:
            raise GTScriptSyntaxError(
                message="Assignment to multiple variables (e.g. var1 = var2 = value) not supported.",
                loc=gt_ir.Location.from_ast_node(node),
            )

        for t in node.targets[0].elts if isinstance(node.targets[0], ast.Tuple) else node.targets:
            name, spatial_offset, data_index = self._parse_assign_target(t)
            is_temporary = name not in {name for name, field in self.fields.items() if field.is_api}
            if spatial_offset and is_temporary:
                raise GTScriptSyntaxError(
                    message="No subscript allowed in assignment to temporaries",
                    loc=gt_ir.Location.from_ast_node(t),
                )
            elif spatial_offset:
                if any(offset != 0 for offset in spatial_offset):
                    raise GTScriptSyntaxError(
                        message="Assignment to non-zero offsets is not supported.",
                        loc=gt_ir.Location.from_ast_node(t),
                    )

            if not self._is_known(name):
                if data_index is not None and data_index:
                    raise GTScriptSyntaxError(
                        message="Temporaries may not use additional data dimensions.",
                        loc=gt_ir.Location.from_ast_node(t),
                    )

                field_decl = gt_ir.FieldDecl(
                    name=name,
                    data_type=gt_ir.DataType.AUTO,
                    axes=gt_ir.Domain.LatLonGrid().axes_names,
                    # layout_id=t.id,
                    is_api=False,
                )
                if len(self.if_decls_stack):
                    self.if_decls_stack[-1].append(field_decl)
                else:
                    result.append(field_decl)
                self.fields[field_decl.name] = field_decl

            axes = self.fields[name].axes
            par_axes_names = [axis.name for axis in gt_ir.Domain.LatLonGrid().parallel_axes]
            if self.iteration_order == gt_ir.IterationOrder.PARALLEL:
                par_axes_names.append(gt_ir.Domain.LatLonGrid().sequential_axis.name)
            if set(par_axes_names) - set(axes):
                raise GTScriptSyntaxError(
                    message=f"Cannot assign to field '{node.targets[0].id}' as all parallel axes '{par_axes_names}' are not present.",
                    loc=gt_ir.Location.from_ast_node(t),
                )

            target.append(self.visit(t))

        value = gt_utils.listify(self.visit(node.value))

        assert len(target) == len(value)
        for left, right in zip(target, value):
            result.append(gt_ir.Assign(target=left, value=right))

        return result

    def visit_AugAssign(self, node: ast.AugAssign):
        """Implement left <op>= right in terms of left = left <op> right."""
        binary_operation = ast.BinOp(left=node.target, op=node.op, right=node.value)
        assignment = ast.Assign(targets=[node.target], value=binary_operation)
        ast.copy_location(binary_operation, node)
        ast.copy_location(assignment, node)
        return self.visit_Assign(assignment)

    def visit_With(self, node: ast.With):
        loc = gt_ir.Location.from_ast_node(node)
        syntax_error = GTScriptSyntaxError(
            f"Invalid 'with' statement at line {loc.line} (column {loc.column})", loc=loc
        )

        if (
            len(node.items) == 1
            and isinstance(node.items[0].context_expr, ast.Call)
            and node.items[0].context_expr.func.id == "horizontal"
        ):
            intervals_dicts = self._visit_with_horizontal(node.items[0], loc)
            all_stmts = gt_utils.flatten([gt_utils.listify(self.visit(stmt)) for stmt in node.body])
            stmts = list(filter(lambda stmt: isinstance(stmt, gt_ir.Decl), all_stmts))
            body_block = gt_ir.BlockStmt(
                stmts=list(filter(lambda stmt: not isinstance(stmt, gt_ir.Decl), all_stmts))
            )
            stmts.extend(
                [
                    gt_ir.HorizontalIf(intervals=intervals_dict, body=body_block)
                    for intervals_dict in intervals_dicts
                ]
            )
            return stmts
        else:
            # If we find nested `with` blocks flatten them, i.e. transform
            #  with computation(PARALLEL):
            #   with interval(...):
            #     ...
            # into
            #  with computation(PARALLEL), interval(...):
            #    ...
            # otherwise just parse the node
            if self.parsing_context == ParsingContext.CONTROL_FLOW and all(
                isinstance(child_node, ast.With) for child_node in node.body
            ):
                # Ensure top level `with` specifies the iteration order
                if not any(
                    with_item.context_expr.func.id == "computation"
                    for with_item in node.items
                    if isinstance(with_item.context_expr, ast.Call)
                ):
                    raise syntax_error

                # Parse nested `with` blocks
                compute_blocks = []
                for with_node in node.body:
                    with_node = copy.deepcopy(with_node)  # Copy to avoid altering original ast
                    # Splice `withItems` of current/primary with statement into nested with
                    with_node.items.extend(node.items)

                    compute_blocks.extend(self._visit_computation_node(with_node))

                # Validate block specification order
                #  the nested computation blocks must be specified in their order of execution. The order of execution is
                #  such that the lowest (highest) interval is processed first if the iteration order is forward (backward).
                if not self._are_blocks_sorted(compute_blocks):
                    raise GTScriptSyntaxError(
                        f"Invalid 'with' statement at line {loc.line} (column {loc.column}). Intervals must be specified in order of execution."
                    )

                return compute_blocks
            elif self.parsing_context == ParsingContext.CONTROL_FLOW:
                # and not any(
                #     isinstance(child_node, ast.With) for child_node in node.body
                # ):
                return self._visit_computation_node(node)
            else:
                # Mixing nested `with` blocks with stmts not allowed
                raise syntax_error

    def visit_FunctionDef(self, node: ast.FunctionDef) -> list:
        blocks = []
        docstring = ast.get_docstring(node)
        for stmt in node.body:
            blocks.extend(gt_utils.listify(self.visit(stmt)))

        if not all(isinstance(item, gt_ir.ComputationBlock) for item in blocks):
            raise GTScriptSyntaxError(
                "Invalid stencil definition", loc=gt_ir.Location.from_ast_node(node)
            )

        return blocks


class CollectLocalSymbolsAstVisitor(ast.NodeVisitor):
    def __call__(self, node: ast.FunctionDef):
        self.local_symbols = set()
        self.visit(node)
        result = self.local_symbols
        del self.local_symbols
        return result

    def visit_Assign(self, node: ast.Assign):
        invalid_target = GTScriptSyntaxError(
            message="invalid target in assign", loc=gt_ir.Location.from_ast_node(node)
        )
        for target in node.targets:
            targets = target.elts if isinstance(target, ast.Tuple) else [target]
            for t in targets:
                if isinstance(t, ast.Name):
                    self.local_symbols.add(t.id)
                elif isinstance(t, ast.Subscript):
                    if isinstance(t.value, ast.Name):
                        name_node = t.value
                    elif isinstance(t.value, ast.Subscript) and isinstance(t.value.value, ast.Name):
                        name_node = t.value.value
                    else:
                        raise invalid_target
                    self.local_symbols.add(name_node.id)
                else:
                    raise invalid_target


class GTScriptParser(ast.NodeVisitor):

    CONST_VALUE_TYPES = (
        *gtscript._VALID_DATA_TYPES,
        types.FunctionType,
        type(None),
        gtscript._AxisOffset,
    )

    def __init__(self, definition, *, options, externals=None):
        assert isinstance(definition, types.FunctionType)
        self.definition = definition
        self.filename = inspect.getfile(definition)
        self.source, decorators_source = gt_meta.split_def_decorators(self.definition)
        self.ast_root = ast.parse(self.source)
        self.options = options
        self.build_info = options.build_info
        self.main_name = options.qualified_name
        self.definition_ir = None
        self.external_context = externals or {}
        self.resolved_externals = {}
        self.block = None

    def __str__(self):
        result = "<GT4Py.GTScriptParser> {\n"
        result += "\n".join("\t{}: {}".format(name, getattr(self, name)) for name in vars(self))
        result += "\n}"
        return result

    @staticmethod
    def annotate_definition(definition):
        api_signature = []
        api_annotations = []

        qualified_name = "{}.{}".format(definition.__module__, definition.__name__)
        sig = inspect.signature(definition)
        for param in sig.parameters.values():
            if param.kind == inspect.Parameter.VAR_POSITIONAL:
                raise GTScriptDefinitionError(
                    name=qualified_name,
                    value=definition,
                    message="'*args' tuple parameter is not supported in GTScript definitions",
                )
            elif param.kind == inspect.Parameter.VAR_KEYWORD:
                raise GTScriptDefinitionError(
                    name=qualified_name,
                    value=definition,
                    message="'*kwargs' dict parameter is not supported in GTScript definitions",
                )
            else:
                is_keyword = param.kind == inspect.Parameter.KEYWORD_ONLY

                default = gt_ir.Empty
                if param.default != inspect.Parameter.empty:
                    if not isinstance(param.default, GTScriptParser.CONST_VALUE_TYPES):
                        raise GTScriptValueError(
                            name=param.name,
                            value=param.default,
                            message=f"Invalid default value for argument '{param.name}': {param.default}",
                        )
                    default = param.default

                if isinstance(param.annotation, (str, gtscript._FieldDescriptor)):
                    dtype_annotation = param.annotation
                elif (
                    isinstance(param.annotation, type)
                    and param.annotation in gtscript._VALID_DATA_TYPES
                ):
                    dtype_annotation = np.dtype(param.annotation)
                elif param.annotation is inspect.Signature.empty:
                    dtype_annotation = None
                else:
                    raise GTScriptValueError(
                        name=param.name,
                        value=param.annotation,
                        message=f"Invalid annotated dtype value for argument '{param.name}': {param.annotation}",
                    )

                api_signature.append(
                    gt_ir.ArgumentInfo(name=param.name, is_keyword=is_keyword, default=default)
                )

                api_annotations.append(dtype_annotation)

        nonlocal_symbols, imported_symbols = GTScriptParser.collect_external_symbols(definition)
        canonical_ast = gt_meta.ast_dump(definition)

        definition._gtscript_ = dict(
            qualified_name=qualified_name,
            api_signature=api_signature,
            api_annotations=api_annotations,
            canonical_ast=canonical_ast,
            nonlocals=nonlocal_symbols,
            imported=imported_symbols,
        )

        return definition

    @staticmethod
    def collect_external_symbols(definition):
        bare_imports, from_imports, relative_imports = gt_meta.collect_imported_symbols(definition)
        wrong_imports = list(bare_imports.keys()) + list(relative_imports.keys())
        imported_names = set()
        for key, value in from_imports.items():
            if key != value:
                # Aliasing imported names is not allowed
                wrong_imports.append(key)
            else:
                for prefix in [
                    "__externals__.",
                    "gt4py.__externals__.",
                    "__gtscript__.",
                    "gt4py.__gtscript__.",
                ]:
                    if key.startswith(prefix):
                        if "__externals__" in key:
                            imported_names.add(value.replace(prefix, "", 1))
                        break
                else:
                    wrong_imports.append(key)

        if wrong_imports:
            raise GTScriptSyntaxError("Invalid 'import' statements ({})".format(wrong_imports))

        imported_symbols = {name: {} for name in imported_names}

        context, unbound = gt_meta.get_closure(
            definition, included_nonlocals=True, include_builtins=False
        )

        gtscript_ast = ast.parse(gt_meta.get_ast(definition)).body[0]
        local_symbol_collector = CollectLocalSymbolsAstVisitor()
        local_symbols = local_symbol_collector(gtscript_ast)

        nonlocal_symbols = {}

        name_nodes = gt_meta.collect_names(definition)
        for collected_name in name_nodes.keys():
            if collected_name not in gtscript.builtins:
                root_name = collected_name.split(".")[0]
                if root_name in imported_symbols:
                    imported_symbols[root_name].setdefault(
                        collected_name, name_nodes[collected_name]
                    )
                elif root_name in context:
                    nonlocal_symbols[collected_name] = GTScriptParser.eval_external(
                        collected_name,
                        context,
                        gt_ir.Location.from_ast_node(name_nodes[collected_name][0]),
                    )
                    if hasattr(nonlocal_symbols[collected_name], "_gtscript_"):
                        # Recursively add nonlocals and imported symbols
                        nonlocal_symbols.update(
                            nonlocal_symbols[collected_name]._gtscript_["nonlocals"]
                        )
                        imported_symbols.update(
                            nonlocal_symbols[collected_name]._gtscript_["imported"]
                        )
                elif root_name not in local_symbols and root_name in unbound:
                    raise GTScriptSymbolError(
                        name=collected_name,
                        loc=gt_ir.Location.from_ast_node(name_nodes[collected_name][0]),
                    )

        return nonlocal_symbols, imported_symbols

    @staticmethod
    def eval_external(name: str, context: dict, loc=None):
        try:
            value = eval(name, context)

            assert (
                value is None
                or isinstance(value, GTScriptParser.CONST_VALUE_TYPES)
                or hasattr(value, "_gtscript_")
            )

        except Exception as e:
            raise GTScriptDefinitionError(
                name=name,
                value="<unknown>",
                message="Missing or invalid value for external symbol {name}".format(name=name),
                loc=loc,
            ) from e
        return value

    @staticmethod
    def resolve_external_symbols(
        nonlocals: dict, imported: dict, context: dict, *, exhaustive=True
    ):
        result = {}
        accepted_imports = set(imported.keys())
        resolved_imports = {**imported}
        resolved_values_list = list(nonlocals.items())

        # Resolve function-like imports
        func_externals = {
            key: value
            for key, value in itertools.chain(context.items(), resolved_values_list)
            if isinstance(value, types.FunctionType)
        }
        for name, value in func_externals.items():
            if not hasattr(value, "_gtscript_"):
                raise TypeError(f"{value.__name__} is not a gtscript function")
            for imported_name, imported_value in value._gtscript_["imported"].items():
                resolved_imports[imported_name] = imported_value

        # Collect all imported and inlined values recursively through all the external symbols
        while resolved_imports or resolved_values_list:
            new_imports = {}
            for name, accesses in resolved_imports.items():
                if accesses:
                    for attr_name, attr_nodes in accesses.items():
                        resolved_values_list.append(
                            (
                                attr_name,
                                GTScriptParser.eval_external(
                                    attr_name, context, gt_ir.Location.from_ast_node(attr_nodes[0])
                                ),
                            )
                        )

                elif not exhaustive:
                    resolved_values_list.append((name, GTScriptParser.eval_external(name, context)))

            for name, value in resolved_values_list:
                if hasattr(value, "_gtscript_") and exhaustive:
                    assert callable(value)
                    nested_inlined_values = {
                        "{}.{}".format(value._gtscript_["qualified_name"], item_name): item_value
                        for item_name, item_value in value._gtscript_["nonlocals"].items()
                    }
                    resolved_values_list.extend(nested_inlined_values.items())

                    for imported_name, imported_name_accesses in value._gtscript_[
                        "imported"
                    ].items():
                        if imported_name in accepted_imports:
                            # Only check names explicitly imported in the main caller context
                            new_imports.setdefault(imported_name, {})
                            for attr_name, attr_nodes in imported_name_accesses.items():
                                new_imports[imported_name].setdefault(attr_name, [])
                                new_imports[imported_name][attr_name].extend(attr_nodes)

            result.update(dict(resolved_values_list))
            resolved_imports = new_imports
            resolved_values_list = []

        return result

    def extract_arg_descriptors(self):
        api_signature = self.definition._gtscript_["api_signature"]
        api_annotations = self.definition._gtscript_["api_annotations"]
        assert len(api_signature) == len(api_annotations)
        fields_decls, parameter_decls = {}, {}

        for arg_info, arg_annotation in zip(api_signature, api_annotations):
            try:
                assert arg_annotation in gtscript._VALID_DATA_TYPES or isinstance(
                    arg_annotation, (gtscript._SequenceDescriptor, gtscript._FieldDescriptor)
                ), "Invalid parameter annotation"

                if arg_annotation in gtscript._VALID_DATA_TYPES:
                    dtype = np.dtype(arg_annotation)
                    if arg_info.default not in [gt_ir.Empty, None]:
                        assert np.dtype(type(arg_info.default)) == dtype
                    data_type = gt_ir.DataType.from_dtype(dtype)
                    parameter_decls[arg_info.name] = gt_ir.VarDecl(
                        name=arg_info.name, data_type=data_type, length=0, is_api=True
                    )
                elif isinstance(arg_annotation, gtscript._SequenceDescriptor):
                    assert arg_info.default in [gt_ir.Empty, None]
                    data_type = gt_ir.DataType.from_dtype(np.dtype(arg_annotation))
                    length = arg_annotation.length
                    parameter_decls[arg_info.name] = gt_ir.VarDecl(
                        name=arg_info.name, data_type=data_type, length=length, is_api=True
                    )
                else:
                    assert isinstance(arg_annotation, gtscript._FieldDescriptor)
                    assert arg_info.default in [gt_ir.Empty, None]
                    data_type = gt_ir.DataType.from_dtype(np.dtype(arg_annotation.dtype))
                    axes = [ax.name for ax in arg_annotation.axes]
                    data_dims = list(arg_annotation.data_dims)
                    fields_decls[arg_info.name] = gt_ir.FieldDecl(
                        name=arg_info.name,
                        data_type=data_type,
                        axes=axes,
                        data_dims=data_dims,
                        is_api=True,
                        layout_id=arg_info.name,
                    )

                if data_type is gt_ir.DataType.INVALID:
                    raise GTScriptDataTypeError(name=arg_info.name, data_type=data_type)

            except Exception as e:
                raise GTScriptDefinitionError(
                    name=arg_info.name,
                    value=arg_annotation,
                    message=f"Invalid definition of argument '{arg_info.name}': {arg_annotation}",
                ) from e

        for item in itertools.chain(fields_decls.values(), parameter_decls.values()):
            if item.data_type is gt_ir.DataType.INVALID:
                raise GTScriptDataTypeError(name=item.name, data_type=item.data_type)

        return api_signature, fields_decls, parameter_decls

    # def eval_type(self, expr: gt_ir.Expr):
    #     kind = gt_ir.SymbolKind.SCALAR
    #     sctype = gt_ir.DataType.DEFAULT
    #     for ref in gt_ir.refs_from(expr):
    #         if isinstance(ref, gt_ir.Ref):
    #             ref = self.scope[ref.name]
    #         if isinstance(ref, gt_ir.Decl):
    #             if ref.kind == gt_ir.SymbolKind.FIELD:
    #                 kind = gt_ir.SymbolKind.FIELD
    #
    #         sctype = gt_ir.ScalarType.merge(sctype, ref.sctype)
    #
    #     return (kind, sctype)

    def run(self):
        assert (
            isinstance(self.ast_root, ast.Module)
            and "body" in self.ast_root._fields
            and len(self.ast_root.body) == 1
            and isinstance(self.ast_root.body[0], ast.FunctionDef)
        )
        main_func_node = self.ast_root.body[0]

        assert hasattr(self.definition, "_gtscript_")
        # self.resolved_externals = self.resolve_external_symbols(
        #     self.definition._gtscript_["nonlocals"],
        #     self.definition._gtscript_["imported"],
        #     self.external_context,
        # )
        self.resolved_externals = self.definition._gtscript_["externals"]
        api_signature, fields_decls, parameter_decls = self.extract_arg_descriptors()

        # Inline constant values
        for name, value in self.resolved_externals.items():
            if hasattr(value, "_gtscript_"):
                assert callable(value)
                func_node = ast.parse(gt_meta.get_ast(value)).body[0]
                local_context = self.resolve_external_symbols(
                    value._gtscript_["nonlocals"],
                    value._gtscript_["imported"],
                    self.external_context,
                    exhaustive=False,
                )
                ValueInliner.apply(func_node, context=local_context)
                value._gtscript_["ast"] = func_node
                value._gtscript_["local_context"] = local_context

        local_context = self.resolve_external_symbols(
            self.definition._gtscript_["nonlocals"],
            self.definition._gtscript_["imported"],
            self.external_context,
            exhaustive=False,
        )
        ValueInliner.apply(main_func_node, context=local_context)

        # Inline function calls
        CallInliner.apply(main_func_node, context=local_context)

        # Evaluate and inline compile-time conditionals
        CompiledIfInliner.apply(main_func_node, context=local_context)
        # Cleaner.apply(self.definition_ir)

        AssertionChecker.apply(main_func_node, context=local_context, source=self.source)

        # Generate definition IR
        domain = gt_ir.Domain.LatLonGrid()
        computations = IRMaker(
            fields=fields_decls,
            parameters=parameter_decls,
            local_symbols={},  # Not used
            domain=domain,
            extra_temp_decls={},  # Not used
        )(self.ast_root)

        self.definition_ir = gt_ir.StencilDefinition(
            name=self.main_name,
            domain=domain,
            api_signature=api_signature,
            api_fields=[
                fields_decls[item.name] for item in api_signature if item.name in fields_decls
            ],
            parameters=[
                parameter_decls[item.name] for item in api_signature if item.name in parameter_decls
            ],
            computations=computations,
            externals=self.resolved_externals,
            docstring=inspect.getdoc(self.definition) or "",
            loc=gt_ir.Location.from_ast_node(self.ast_root.body[0]),
        )

        return self.definition_ir


@gt_frontend.register
class GTScriptFrontend(gt_frontend.Frontend):
    name = "gtscript"

    @classmethod
    def get_stencil_id(cls, qualified_name, definition, externals, options_id):
        cls.prepare_stencil_definition(definition, externals or {})
        fingerprint = {
            "__main__": definition._gtscript_["canonical_ast"],
            "docstring": inspect.getdoc(definition),
            "api_annotations": f"[{', '.join(str(item) for item in definition._gtscript_['api_annotations'])}]",
        }
        for name, value in definition._gtscript_["externals"].items():
            fingerprint[name] = (
                value._gtscript_["canonical_ast"] if hasattr(value, "_gtscript_") else value
            )

        definition_id = gt_utils.shashed_id(fingerprint)
        version = gt_utils.shashed_id(definition_id, options_id)
        stencil_id = gt_definitions.StencilID(qualified_name, version)

        return stencil_id

    @classmethod
    def prepare_stencil_definition(cls, definition, externals):
        GTScriptParser.annotate_definition(definition)
        resolved_externals = GTScriptParser.resolve_external_symbols(
            definition._gtscript_["nonlocals"], definition._gtscript_["imported"], externals
        )
        definition._gtscript_["externals"] = resolved_externals
        return definition

    @classmethod
    def generate(cls, definition, externals, options):
        if not hasattr(definition, "_gtscript_"):
            cls.prepare_stencil_definition(definition, externals)
        translator = GTScriptParser(definition, externals=externals, options=options)
        return translator.run()<|MERGE_RESOLUTION|>--- conflicted
+++ resolved
@@ -22,11 +22,7 @@
 import numbers
 import textwrap
 import types
-<<<<<<< HEAD
-from typing import Any, Dict, List, Optional, Tuple, Union
-=======
-from typing import Dict, List, Optional, Tuple, Union
->>>>>>> f7e02b1b
+from typing import Dict, List, Optional, Tuple, Union, Dict
 
 import numpy as np
 
