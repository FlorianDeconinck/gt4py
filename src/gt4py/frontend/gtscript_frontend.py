--- conflicted
+++ resolved
@@ -127,8 +127,6 @@
     def apply(cls, func_node: ast.FunctionDef, context: dict, source: str):
         checker = cls(context)
         checker.visit(func_node)
-<<<<<<< HEAD
-=======
 
     def __init__(self, context):
         self.context = context
@@ -175,7 +173,6 @@
     def apply(cls, func_node: ast.FunctionDef, context: dict, source: str):
         checker = cls(context, source)
         checker(func_node)
->>>>>>> cd5385d6
 
     def __init__(self, context):
         self.context = context
