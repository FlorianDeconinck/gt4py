--- conflicted
+++ resolved
@@ -60,13 +60,10 @@
     "ceil",
     "trunc",
     "int",
-<<<<<<< HEAD
-=======
 }
 
 builtins_and_inline_ignore = {
     "compile_assert",
->>>>>>> 6b569a92
 }
 
 builtins = {
