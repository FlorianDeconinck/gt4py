--- conflicted
+++ resolved
@@ -355,14 +355,10 @@
 
         super().visit_StencilImplementation(node)
 
-<<<<<<< HEAD
     def visit_ScalarLiteral(self, node: gt_ir.ScalarLiteral) -> str:
         return str(node.value)
 
-    def visit_UnaryOpExpr(self, node: gt_ir.UnaryOpExpr) -> str:
-=======
     def visit_UnaryOpExpr(self, node: gt_ir.UnaryOpExpr, **kwargs) -> str:
->>>>>>> 94a7557a
 
         if node.op is gt_ir.UnaryOperator.NOT:
             source = "np.logical_not({expr})".format(expr=self.visit(node.arg, **kwargs))
