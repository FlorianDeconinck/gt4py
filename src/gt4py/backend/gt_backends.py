--- conflicted
+++ resolved
@@ -159,13 +159,8 @@
                 conditions.append(
                     gt_ir.BinOpExpr(
                         op=gt_ir.BinaryOperator.EQ,
-<<<<<<< HEAD
-                        lhs=gt_ir.AxisIndex(axis=axis),
-                        rhs=gt_ir.AxisOffset(
-=======
                         lhs=gt_ir.AxisPosition(axis=axis),
                         rhs=gt_ir.AxisIndex(
->>>>>>> b5409fa4
                             axis=axis, endpt=interval.start.level, offset=interval.start.offset
                         ),
                     )
@@ -179,13 +174,8 @@
                     conditions.append(
                         gt_ir.BinOpExpr(
                             op=gt_ir.BinaryOperator.GE,
-<<<<<<< HEAD
-                            lhs=gt_ir.AxisIndex(axis=axis),
-                            rhs=gt_ir.AxisOffset(
-=======
                             lhs=gt_ir.AxisPosition(axis=axis),
                             rhs=gt_ir.AxisIndex(
->>>>>>> b5409fa4
                                 axis=axis, endpt=interval.start.level, offset=interval.start.offset
                             ),
                         )
@@ -196,13 +186,8 @@
                     conditions.append(
                         gt_ir.BinOpExpr(
                             op=gt_ir.BinaryOperator.LT,
-<<<<<<< HEAD
-                            lhs=gt_ir.AxisIndex(axis=axis),
-                            rhs=gt_ir.AxisOffset(
-=======
                             lhs=gt_ir.AxisPosition(axis=axis),
                             rhs=gt_ir.AxisIndex(
->>>>>>> b5409fa4
                                 axis=axis, endpt=interval.end.level, offset=interval.end.offset
                             ),
                         )
@@ -552,17 +537,10 @@
 
         return (start_splitter, start_offset), (end_splitter, end_offset)
 
-<<<<<<< HEAD
-    def visit_AxisIndex(self, node: gt_ir.AxisIndex) -> str:
-        return f"eval.{node.axis.lower()}()"
-
-    def visit_AxisOffset(self, node: gt_ir.AxisOffset) -> str:
-=======
     def visit_AxisPosition(self, node: gt_ir.AxisPosition) -> str:
         return f"eval.{node.axis.lower()}()"
 
     def visit_AxisIndex(self, node: gt_ir.AxisIndex) -> str:
->>>>>>> b5409fa4
         return "static_cast<gt::int_t>({endpt}{offset:+d})".format(
             endpt=f"eval(domain_size_{node.axis.upper()}())"
             if node.endpt == gt_ir.LevelMarker.END
@@ -611,23 +589,9 @@
                     arg["extent"] = gt_utils.flatten(accessor.extent[:-1]) + [-1000, 1000]
             args.append(arg)
 
-<<<<<<< HEAD
-        for for_node in gt_ir.iter_nodes_of_type(node, gt_ir.For):
-            if any(
-                isinstance(bound, gt_ir.AxisBound) and bound.level == gt_ir.LevelMarker.END
-                for bound in (for_node.start, for_node.stop)
-            ):
-                args.append({"name": "domain_size_K", "access_type": "in", "extent": None})
-                self.requires_K_size = True
-
-        parallel_axes_names = [axis.name for axis in self.domain.parallel_axes]
-        has_horizontal_region = False
-        for pos_node in gt_ir.iter_nodes_of_type(node, gt_ir.AxisIndex):
-=======
         parallel_axes_names = [axis.name for axis in self.domain.parallel_axes]
         has_horizontal_region = False
         for pos_node in gt_ir.iter_nodes_of_type(node, gt_ir.AxisPosition):
->>>>>>> b5409fa4
             if pos_node.axis in parallel_axes_names:
                 has_horizontal_region = True
 
@@ -703,12 +667,8 @@
             if name not in node.unreferenced
         ]
 
-<<<<<<< HEAD
-        positional_computation = len(tuple(gt_ir.iter_nodes_of_type(node, gt_ir.AxisIndex))) > 0
+        positional_computation = len(tuple(gt_ir.iter_nodes_of_type(node, gt_ir.AxisPosition))) > 0
         stage_extents = {}
-=======
-        positional_computation = len(tuple(gt_ir.iter_nodes_of_type(node, gt_ir.AxisPosition))) > 0
->>>>>>> b5409fa4
         stage_functors = {}
         for multi_stage in node.multi_stages:
             for group in multi_stage.groups:
