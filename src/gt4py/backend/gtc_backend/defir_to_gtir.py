# -*- coding: utf-8 -*-
#
# GT4Py - GridTools4Py - GridTools for Python
#
# Copyright (c) 2014-2019, ETH Zurich
# All rights reserved.
#
# This file is part the GT4Py project and the GridTools framework.
# GT4Py is free software: you can redistribute it and/or modify it under
# the terms of the GNU General Public License as published by the
# Free Software Foundation, either version 3 of the License, or any later
# version. See the LICENSE.txt file at the top-level directory of this
# distribution for a copy of the license or check <https://www.gnu.org/licenses/>.
#
# SPDX-License-Identifier: GPL-3.0-or-later

<<<<<<< HEAD
from typing import Any, Dict, List, Optional, Set, Union, cast
=======
import numbers
from typing import Any, Dict, List, Union, cast
>>>>>>> b5409fa4

import numpy as np

import eve
from gt4py.ir import IRNodeVisitor
from gt4py.ir.nodes import (
    ArgumentInfo,
    Assign,
    AxisBound,
    AxisIndex,
    AxisInterval,
    BinaryOperator,
    BinOpExpr,
    BlockStmt,
    Builtin,
    BuiltinLiteral,
    Cast,
    ComputationBlock,
<<<<<<< HEAD
    Domain,
=======
    Expr,
>>>>>>> b5409fa4
    FieldDecl,
    FieldRef,
    For,
    HorizontalIf,
    If,
    IterationOrder,
    LevelMarker,
    NativeFuncCall,
    NativeFunction,
    ScalarLiteral,
    StencilDefinition,
    TernaryOpExpr,
    UnaryOperator,
    UnaryOpExpr,
    VarDecl,
    VarRef,
    While,
)
from gtc import common, gtir
from gtc.common import ExprKind


<<<<<<< HEAD
class CheckHorizontalRegionAccesses(eve.NodeVisitor):
    """Ensure that FieldAccess nodes in HorizontalRegions access up-to-date memory."""

    def visit_VerticalLoop(self, node: gtir.VerticalLoop) -> None:
        self.visit(node.body, fields_set=set())

    def visit_HorizontalRegion(self, node: gtir.HorizontalRegion, *, fields_set: Set[str]) -> None:
        self.visit(node.block, fields_set=fields_set, inside_region=True)

    def visit_ParAssignStmt(
        self, node: gtir.FieldAccess, *, fields_set: Set[str], **kwargs
    ) -> None:
        self.visit(node.right, fields_set=fields_set, **kwargs)
        fields_set.add(node.left.name)

    def visit_FieldAccess(
        self,
        node: gtir.FieldAccess,
        *,
        fields_set: Set[str],
        inside_region: bool = False,
    ) -> None:
        zero_horizontal_offset = node.offset.i == 0 and node.offset.j == 0
        if inside_region and not zero_horizontal_offset and node.name in fields_set:
            # This access will potentially read memory that has not been updated yet
            raise ValueError(f"Race condition detected on read of {node.name}")


=======
>>>>>>> b5409fa4
class DefIRToGTIR(IRNodeVisitor):

    GT4PY_ITERATIONORDER_TO_GTIR_LOOPORDER = {
        IterationOrder.BACKWARD: common.LoopOrder.BACKWARD,
        IterationOrder.PARALLEL: common.LoopOrder.PARALLEL,
        IterationOrder.FORWARD: common.LoopOrder.FORWARD,
    }

    GT4PY_LEVELMARKER_TO_GTIR_LEVELMARKER = {
        LevelMarker.START: common.LevelMarker.START,
        LevelMarker.END: common.LevelMarker.END,
    }

    GT4PY_OP_TO_GTIR_OP = {
        # arithmetic
        BinaryOperator.ADD: common.ArithmeticOperator.ADD,
        BinaryOperator.SUB: common.ArithmeticOperator.SUB,
        BinaryOperator.MUL: common.ArithmeticOperator.MUL,
        BinaryOperator.DIV: common.ArithmeticOperator.DIV,
        # logical
        BinaryOperator.AND: common.LogicalOperator.AND,
        BinaryOperator.OR: common.LogicalOperator.OR,
        # comparison
        BinaryOperator.EQ: common.ComparisonOperator.EQ,
        BinaryOperator.NE: common.ComparisonOperator.NE,
        BinaryOperator.LT: common.ComparisonOperator.LT,
        BinaryOperator.LE: common.ComparisonOperator.LE,
        BinaryOperator.GT: common.ComparisonOperator.GT,
        BinaryOperator.GE: common.ComparisonOperator.GE,
    }

    GT4PY_UNARYOP_TO_GTIR = {
        UnaryOperator.POS: common.UnaryOperator.POS,
        UnaryOperator.NEG: common.UnaryOperator.NEG,
        UnaryOperator.NOT: common.UnaryOperator.NOT,
    }

    GT4PY_NATIVE_FUNC_TO_GTIR = {
        NativeFunction.ABS: common.NativeFunction.ABS,
        NativeFunction.MIN: common.NativeFunction.MIN,
        NativeFunction.MAX: common.NativeFunction.MAX,
        NativeFunction.MOD: common.NativeFunction.MOD,
        NativeFunction.SIN: common.NativeFunction.SIN,
        NativeFunction.COS: common.NativeFunction.COS,
        NativeFunction.TAN: common.NativeFunction.TAN,
        NativeFunction.ARCSIN: common.NativeFunction.ARCSIN,
        NativeFunction.ARCCOS: common.NativeFunction.ARCCOS,
        NativeFunction.ARCTAN: common.NativeFunction.ARCTAN,
        NativeFunction.SQRT: common.NativeFunction.SQRT,
        NativeFunction.EXP: common.NativeFunction.EXP,
        NativeFunction.LOG: common.NativeFunction.LOG,
        NativeFunction.ISFINITE: common.NativeFunction.ISFINITE,
        NativeFunction.ISINF: common.NativeFunction.ISINF,
        NativeFunction.ISNAN: common.NativeFunction.ISNAN,
        NativeFunction.FLOOR: common.NativeFunction.FLOOR,
        NativeFunction.CEIL: common.NativeFunction.CEIL,
        NativeFunction.TRUNC: common.NativeFunction.TRUNC,
    }

    GT4PY_BUILTIN_TO_GTIR = {
        Builtin.TRUE: common.BuiltInLiteral.TRUE,
        Builtin.FALSE: common.BuiltInLiteral.FALSE,
    }

    @classmethod
    def apply(cls, root, **kwargs: Any):
        stencil = cls().visit(root)
        CheckHorizontalRegionAccesses().visit(stencil)
        return stencil

<<<<<<< HEAD
    def __init__(self):
        self._field_params = {}
        self._scalar_params = {}

    def visit_StencilDefinition(self, node: StencilDefinition) -> gtir.Stencil:
        self._field_params = {f.name: self.visit(f) for f in node.api_fields}
        self._scalar_params = {p.name: self.visit(p) for p in node.parameters}
=======
    def visit_StencilDefinition(self, node: StencilDefinition) -> gtir.Stencil:
        field_params = {f.name: self.visit(f) for f in node.api_fields}
        scalar_params = {p.name: self.visit(p) for p in node.parameters}
>>>>>>> b5409fa4
        vertical_loops = [self.visit(c) for c in node.computations if c.body.stmts]
        return gtir.Stencil(
            name=node.name,
            params=[
                self.visit(f, all_params={**self._field_params, **self._scalar_params})
                for f in node.api_signature
            ],
            vertical_loops=vertical_loops,
        )

    def visit_ArgumentInfo(
        self, node: ArgumentInfo, all_params: Dict[str, Union[gtir.Decl]]
    ) -> Union[gtir.Decl]:
        return all_params[node.name]

    def visit_ComputationBlock(self, node: ComputationBlock) -> gtir.VerticalLoop:
        stmts = []
        temporaries = []
        for s in node.body.stmts:
            # FieldDecl or VarDecls in the body are temporaries
            if isinstance(s, FieldDecl) or isinstance(s, VarDecl):
                dtype = common.DataType(int(s.data_type.value))
                if dtype == common.DataType.DEFAULT:
                    # TODO this will be a frontend choice later
                    # in non-GTC parts, this is set in the backend
                    dtype = cast(
                        common.DataType, common.DataType.FLOAT64
                    )  # see https://github.com/GridTools/gtc/issues/100
                temporaries.append(
                    gtir.FieldDecl(
                        name=s.name,
                        dtype=dtype,
                        dimensions=(True, True, True),
                    )
                )
            else:
                stmts.append(self.visit(s))
        start, end = self.visit(node.interval)
        interval = gtir.Interval(start=start, end=end)
        return gtir.VerticalLoop(
            interval=interval,
            loop_order=self.GT4PY_ITERATIONORDER_TO_GTIR_LOOPORDER[node.iteration_order],
            body=stmts,
            temporaries=temporaries,
        )

    def visit_BlockStmt(self, node: BlockStmt, **kwargs: Any) -> List[gtir.Stmt]:
        return [self.visit(s, **kwargs) for s in node.stmts]

    def visit_HorizontalIf(self, node: HorizontalIf) -> gtir.HorizontalRegion:
        def make_bound_or_level(bound: AxisBound, level) -> Optional[common.AxisBound]:
            if (level == LevelMarker.START and bound.offset <= -np.iinfo(np.int32).max) or (
                level == LevelMarker.END and bound.offset >= np.iinfo(np.int32).max
            ):
                return None
            else:
                return common.AxisBound(
                    level=self.GT4PY_LEVELMARKER_TO_GTIR_LEVELMARKER[bound.level],
                    offset=bound.offset,
                )

        axes = {}
        for axis in Domain.LatLonGrid().parallel_axes:
            interval = node.intervals[axis.name]
            axes[axis.name.lower()] = common.HorizontalInterval(
                start=make_bound_or_level(interval.start, LevelMarker.START),
                end=make_bound_or_level(interval.end, LevelMarker.END),
            )

        mask = gtir.HorizontalMask(**axes)
        return gtir.HorizontalRegion(
            mask=mask,
            block=gtir.BlockStmt(body=self.visit(node.body)),
        )

    def visit_Assign(self, node: Assign, **kwargs: Any) -> gtir.ParAssignStmt:
        assert isinstance(node.target, FieldRef) or isinstance(node.target, VarRef)
        return gtir.ParAssignStmt(
            left=self.visit(node.target, **kwargs), right=self.visit(node.value, **kwargs)
        )

    def visit_ScalarLiteral(self, node: ScalarLiteral, **kwargs: Any) -> gtir.Literal:
        return gtir.Literal(value=str(node.value), dtype=common.DataType(node.data_type.value))

    def visit_UnaryOpExpr(self, node: UnaryOpExpr, **kwargs: Any) -> gtir.UnaryOp:
        return gtir.UnaryOp(
            op=self.GT4PY_UNARYOP_TO_GTIR[node.op], expr=self.visit(node.arg, **kwargs)
        )

    def visit_BinOpExpr(
        self, node: BinOpExpr, **kwargs: Any
    ) -> Union[gtir.BinaryOp, gtir.NativeFuncCall]:
        if node.op in (BinaryOperator.POW, BinaryOperator.MOD):
            return gtir.NativeFuncCall(
                func=common.NativeFunction[node.op.name],
                args=[self.visit(node.lhs, **kwargs), self.visit(node.rhs, **kwargs)],
            )
        return gtir.BinaryOp(
            left=self.visit(node.lhs, **kwargs),
            right=self.visit(node.rhs, **kwargs),
            op=self.GT4PY_OP_TO_GTIR_OP[node.op],
        )

    def visit_TernaryOpExpr(self, node: TernaryOpExpr, **kwargs: Any) -> gtir.TernaryOp:
        return gtir.TernaryOp(
            cond=self.visit(node.condition, **kwargs),
            true_expr=self.visit(node.then_expr, **kwargs),
            false_expr=self.visit(node.else_expr, **kwargs),
        )

    def visit_BuiltinLiteral(self, node: BuiltinLiteral, **kwargs: Any) -> gtir.Literal:  # type: ignore[return]
        # currently deals only with boolean literals
        if node.value in self.GT4PY_BUILTIN_TO_GTIR.keys():
            return gtir.Literal(
                value=self.GT4PY_BUILTIN_TO_GTIR[node.value], dtype=common.DataType.BOOL
            )
        raise NotImplementedError(f"BuiltIn.{node.value} not implemented in lowering")

    def visit_Cast(self, node: Cast, **kwargs: Any) -> gtir.Cast:
        return gtir.Cast(
            dtype=common.DataType(node.data_type.value), expr=self.visit(node.expr, **kwargs)
        )

    def visit_NativeFuncCall(self, node: NativeFuncCall, **kwargs: Any) -> gtir.NativeFuncCall:
        return gtir.NativeFuncCall(
            func=self.GT4PY_NATIVE_FUNC_TO_GTIR[node.func],
            args=[self.visit(arg, **kwargs) for arg in node.args],
        )

    def visit_FieldRef(self, node: FieldRef, **kwargs: Any) -> gtir.FieldAccess:
        data_index = [
            gtir.Literal(value=str(index), dtype=common.DataType.INT64)
            if isinstance(index, int)
            else self.visit(index, **kwargs)
            for index in node.data_index
        ]
        return gtir.FieldAccess(
            name=node.name,
<<<<<<< HEAD
            offset=self._transform_offset(node.offset, **kwargs),
            data_index=data_index,
            dtype=self._field_params[node.name].dtype if node.name in self._field_params else None,
=======
            offset=self.transform_offset(node.offset),
            data_index=[self.visit(index) for index in node.data_index],
>>>>>>> b5409fa4
        )

    def visit_If(self, node: If, **kwargs: Any) -> Union[gtir.FieldIfStmt, gtir.ScalarIfStmt]:
        cond = self.visit(node.condition)
        if cond.kind == ExprKind.FIELD:
            return gtir.FieldIfStmt(
                cond=cond,
                true_branch=gtir.BlockStmt(body=self.visit(node.main_body, **kwargs)),
                false_branch=gtir.BlockStmt(body=self.visit(node.else_body, **kwargs))
                if node.else_body
                else None,
            )
        else:
            return gtir.ScalarIfStmt(
                cond=cond,
                true_branch=gtir.BlockStmt(body=self.visit(node.main_body, **kwargs)),
                false_branch=gtir.BlockStmt(body=self.visit(node.else_body, **kwargs))
                if node.else_body
                else None,
            )

<<<<<<< HEAD
    def visit_While(self, node: While) -> gtir.While:
        return gtir.While(
            cond=self.visit(node.condition),
            body=self.visit(node.body),
        )

    def visit_AxisIndex(self, node: AxisIndex, **kwargs: Any) -> gtir.AxisIndex:
        return gtir.AxisIndex(axis=node.axis)

    def visit_For(self, node: For) -> gtir.For:
        target = gtir.ScalarDecl(name=node.target.name, dtype=common.DataType.INT32)
        return gtir.For(
            target=target,
            start=self.visit(node.start),
            end=self.visit(node.stop),
            inc=node.step,
            body=[stmt for stmt in self.visit(node.body, symtable={target.name: target})],
        )

    def visit_VarRef(self, node: VarRef, **kwargs: Any) -> gtir.ScalarAccess:
        # TODO(havogt) seems wrong, but check the DefinitionIR for
        # test_code_generation.py::test_generation_cpu[native_functions,
        # there we have a FieldAccess on a VarDecl
        # Probably the frontend needs to be fixed.
        if node.name in self._scalar_params:
            return gtir.ScalarAccess(name=node.name)
        else:
            return gtir.FieldAccess(name=node.name, offset=gtir.CartesianOffset.zero())
=======
    def visit_VarRef(self, node: VarRef, **kwargs):
        return gtir.ScalarAccess(name=node.name)
>>>>>>> b5409fa4

    def visit_AxisInterval(self, node: AxisInterval):
        return self.visit(node.start), self.visit(node.end)

    def visit_AxisBound(self, node: AxisBound):
        # TODO(havogt) add support VarRef
        return gtir.AxisBound(
            level=self.GT4PY_LEVELMARKER_TO_GTIR_LEVELMARKER[node.level], offset=node.offset
        )

    def visit_FieldDecl(self, node: FieldDecl):
        dimension_names = ["I", "J", "K"]
        dimensions = [dim in node.axes for dim in dimension_names]
        # datatype conversion works via same ID
        return gtir.FieldDecl(
            name=node.name,
            dtype=common.DataType(int(node.data_type.value)),
            dimensions=dimensions,
            data_dims=node.data_dims,
        )

    def visit_VarDecl(self, node: VarDecl):
        # datatype conversion works via same ID
        return gtir.ScalarDecl(name=node.name, dtype=common.DataType(int(node.data_type.value)))

<<<<<<< HEAD
    def _transform_offset(self, offset: Dict[str, int], **kwargs: Any) -> gtir.CartesianOffset:
        i = offset["I"] if "I" in offset else 0
        j = offset["J"] if "J" in offset else 0
        k = offset["K"] if "K" in offset else 0
        if isinstance(k, int):
            return gtir.CartesianOffset(i=i, j=j, k=k)
        return gtir.VariableOffset(i=i, j=j, k=self.visit(k, **kwargs))
=======
    def transform_offset(
        self, offset: Dict[str, Union[int, Expr]], **kwargs: Any
    ) -> Union[gtir.CartesianOffset, gtir.VariableKOffset]:
        k_val = offset.get("K", 0)
        if isinstance(k_val, numbers.Integral):
            return gtir.CartesianOffset(i=offset.get("I", 0), j=offset.get("J", 0), k=k_val)
        elif isinstance(k_val, Expr):
            return gtir.VariableKOffset(k=self.visit(k_val, **kwargs))
        else:
            raise TypeError("Unrecognized vertical offset type")
>>>>>>> b5409fa4
<|MERGE_RESOLUTION|>--- conflicted
+++ resolved
@@ -14,12 +14,8 @@
 #
 # SPDX-License-Identifier: GPL-3.0-or-later
 
-<<<<<<< HEAD
+import numbers
 from typing import Any, Dict, List, Optional, Set, Union, cast
-=======
-import numbers
-from typing import Any, Dict, List, Union, cast
->>>>>>> b5409fa4
 
 import numpy as np
 
@@ -38,11 +34,8 @@
     BuiltinLiteral,
     Cast,
     ComputationBlock,
-<<<<<<< HEAD
     Domain,
-=======
     Expr,
->>>>>>> b5409fa4
     FieldDecl,
     FieldRef,
     For,
@@ -65,7 +58,6 @@
 from gtc.common import ExprKind
 
 
-<<<<<<< HEAD
 class CheckHorizontalRegionAccesses(eve.NodeVisitor):
     """Ensure that FieldAccess nodes in HorizontalRegions access up-to-date memory."""
 
@@ -94,8 +86,6 @@
             raise ValueError(f"Race condition detected on read of {node.name}")
 
 
-=======
->>>>>>> b5409fa4
 class DefIRToGTIR(IRNodeVisitor):
 
     GT4PY_ITERATIONORDER_TO_GTIR_LOOPORDER = {
@@ -166,19 +156,9 @@
         CheckHorizontalRegionAccesses().visit(stencil)
         return stencil
 
-<<<<<<< HEAD
-    def __init__(self):
-        self._field_params = {}
-        self._scalar_params = {}
-
-    def visit_StencilDefinition(self, node: StencilDefinition) -> gtir.Stencil:
-        self._field_params = {f.name: self.visit(f) for f in node.api_fields}
-        self._scalar_params = {p.name: self.visit(p) for p in node.parameters}
-=======
     def visit_StencilDefinition(self, node: StencilDefinition) -> gtir.Stencil:
         field_params = {f.name: self.visit(f) for f in node.api_fields}
         scalar_params = {p.name: self.visit(p) for p in node.parameters}
->>>>>>> b5409fa4
         vertical_loops = [self.visit(c) for c in node.computations if c.body.stmts]
         return gtir.Stencil(
             name=node.name,
@@ -317,14 +297,9 @@
         ]
         return gtir.FieldAccess(
             name=node.name,
-<<<<<<< HEAD
-            offset=self._transform_offset(node.offset, **kwargs),
+            offset=self.transform_offset(node.offset),
             data_index=data_index,
             dtype=self._field_params[node.name].dtype if node.name in self._field_params else None,
-=======
-            offset=self.transform_offset(node.offset),
-            data_index=[self.visit(index) for index in node.data_index],
->>>>>>> b5409fa4
         )
 
     def visit_If(self, node: If, **kwargs: Any) -> Union[gtir.FieldIfStmt, gtir.ScalarIfStmt]:
@@ -346,7 +321,6 @@
                 else None,
             )
 
-<<<<<<< HEAD
     def visit_While(self, node: While) -> gtir.While:
         return gtir.While(
             cond=self.visit(node.condition),
@@ -366,19 +340,8 @@
             body=[stmt for stmt in self.visit(node.body, symtable={target.name: target})],
         )
 
-    def visit_VarRef(self, node: VarRef, **kwargs: Any) -> gtir.ScalarAccess:
-        # TODO(havogt) seems wrong, but check the DefinitionIR for
-        # test_code_generation.py::test_generation_cpu[native_functions,
-        # there we have a FieldAccess on a VarDecl
-        # Probably the frontend needs to be fixed.
-        if node.name in self._scalar_params:
-            return gtir.ScalarAccess(name=node.name)
-        else:
-            return gtir.FieldAccess(name=node.name, offset=gtir.CartesianOffset.zero())
-=======
     def visit_VarRef(self, node: VarRef, **kwargs):
         return gtir.ScalarAccess(name=node.name)
->>>>>>> b5409fa4
 
     def visit_AxisInterval(self, node: AxisInterval):
         return self.visit(node.start), self.visit(node.end)
@@ -404,15 +367,6 @@
         # datatype conversion works via same ID
         return gtir.ScalarDecl(name=node.name, dtype=common.DataType(int(node.data_type.value)))
 
-<<<<<<< HEAD
-    def _transform_offset(self, offset: Dict[str, int], **kwargs: Any) -> gtir.CartesianOffset:
-        i = offset["I"] if "I" in offset else 0
-        j = offset["J"] if "J" in offset else 0
-        k = offset["K"] if "K" in offset else 0
-        if isinstance(k, int):
-            return gtir.CartesianOffset(i=i, j=j, k=k)
-        return gtir.VariableOffset(i=i, j=j, k=self.visit(k, **kwargs))
-=======
     def transform_offset(
         self, offset: Dict[str, Union[int, Expr]], **kwargs: Any
     ) -> Union[gtir.CartesianOffset, gtir.VariableKOffset]:
@@ -422,5 +376,4 @@
         elif isinstance(k_val, Expr):
             return gtir.VariableKOffset(k=self.visit(k_val, **kwargs))
         else:
-            raise TypeError("Unrecognized vertical offset type")
->>>>>>> b5409fa4
+            raise TypeError("Unrecognized vertical offset type")