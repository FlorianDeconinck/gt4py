--- conflicted
+++ resolved
@@ -132,13 +132,8 @@
     def apply(cls, root, *, module_name="stencil", **kwargs) -> str:
         generated_code = cls().visit(root, module_name=module_name, **kwargs)
         if kwargs.get("format_source", True):
-<<<<<<< HEAD
-            formatted_code = codegen.format_source("cpp", generated_code, style="LLVM")
-            generated_code = formatted_code
-=======
             generated_code = codegen.format_source("cpp", generated_code, style="LLVM")
 
->>>>>>> 907be88b
         return generated_code
 
 
