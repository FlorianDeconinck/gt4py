--- conflicted
+++ resolved
@@ -45,13 +45,7 @@
 from gtc.passes.gtir_legacy_extents import compute_legacy_extents
 from gtc.passes.gtir_pipeline import GtirPipeline
 from gtc.passes.oir_optimizations.caches import FillFlushToLocalKCaches
-<<<<<<< HEAD
-from gtc.passes.oir_pipeline import OirPipeline
-=======
-from gtc.passes.oir_optimizations.inlining import MaskInlining
-from gtc.passes.oir_optimizations.mask_stmt_merging import MaskStmtMerging
 from gtc.passes.oir_pipeline import DefaultPipeline
->>>>>>> fee908ac
 
 
 if TYPE_CHECKING:
@@ -212,15 +206,10 @@
 
     def __call__(self, definition_ir: StencilDefinition) -> Dict[str, Dict[str, str]]:
         gtir = GtirPipeline(DefIRToGTIR.apply(definition_ir)).full()
-<<<<<<< HEAD
-        oir = OirPipeline(gtir_to_oir.GTIRToOIR().visit(gtir)).full(
-            skip=[FillFlushToLocalKCaches]
-=======
         base_oir = gtir_to_oir.GTIRToOIR().visit(gtir)
         oir_pipeline = self.backend.builder.options.backend_opts.get(
             "oir_pipeline",
-            DefaultPipeline(skip=[MaskStmtMerging, MaskInlining, FillFlushToLocalKCaches]),
->>>>>>> fee908ac
+            DefaultPipeline(skip=[FillFlushToLocalKCaches]),
         )
         oir = oir_pipeline.run(base_oir)
         sdfg = OirSDFGBuilder().visit(oir)
@@ -298,15 +287,9 @@
         fmt = "dace_handle.__{sdfg_id}_{name} = allocate(allocator, gt::meta::lazy::id<{dtype}>(), {size})();"
         return [
             fmt.format(
-<<<<<<< HEAD
                 sdfg_id=sdfg.sdfg_id, name=name, dtype=array.dtype.ctype, size=array.total_size
             )
             for _, name, array in sdfg.arrays_recursive()
-=======
-                name=f"__{sdfg.sdfg_id}_{name}", dtype=array.dtype.ctype, size=array.total_size
-            )
-            for name, array in sdfg.arrays.items()
->>>>>>> fee908ac
             if array.transient and array.lifetime == dace.AllocationLifetime.Persistent
         ]
 
