--- conflicted
+++ resolved
@@ -20,12 +20,8 @@
 import dace
 import numpy as np
 
-<<<<<<< HEAD
 import gt4py.definitions
-from eve import codegen
-=======
 from eve import NodeVisitor, codegen
->>>>>>> 70f3ac78
 from eve.codegen import MakoTemplate as as_mako
 from gt4py import backend as gt_backend
 from gt4py import gt_src_manager
