--- conflicted
+++ resolved
@@ -459,42 +459,22 @@
         assert implementation.backend == test["backend"]
 
         # Assert strict equality for Dawn backends
-<<<<<<< HEAD
-        if implementation.backend.startswith("dawn"):
-            for name, field_info in implementation.field_info.items():
-                if field_info is None:
-                    continue
-                for i, ax in enumerate("IJK"):
-=======
         for name, field_info in implementation.field_info.items():
             if field_info is None:
                 continue
             for i, ax in enumerate("IJK"):
                 if implementation.backend.startswith("dawn"):
->>>>>>> 24334da6
                     assert (
                         ax not in field_info.axes
                         or ax == "K"
                         or field_info.boundary[i] == cls.global_boundaries[name][i]
                     )
-<<<<<<< HEAD
-        else:
-            for name, field_info in implementation.field_info.items():
-                if field_info is None:
-                    continue
-                for i, ax in enumerate("IJK"):
-=======
                 else:
->>>>>>> 24334da6
                     assert (
                         ax not in field_info.axes
                         or ax == "K"
                         or field_info.boundary[i] >= cls.global_boundaries[name][i]
                     )
-<<<<<<< HEAD
-
-=======
->>>>>>> 24334da6
         test["implementations"].append(implementation)
 
     @classmethod
