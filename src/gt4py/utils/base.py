# -*- coding: utf-8 -*-
#
# GT4Py - GridTools4Py - GridTools for Python
#
# Copyright (c) 2014-2021, ETH Zurich
# All rights reserved.
#
# This file is part the GT4Py project and the GridTools framework.
# GT4Py is free software: you can redistribute it and/or modify it under
# the terms of the GNU General Public License as published by the
# Free Software Foundation, either version 3 of the License, or any later
# version. See the LICENSE.txt file at the top-level directory of this
# distribution for a copy of the license or check <https://www.gnu.org/licenses/>.
#
# SPDX-License-Identifier: GPL-3.0-or-later

"""
Basic utilities for Python programming.

"""

import collections.abc
import functools
import hashlib
import importlib.util
import itertools
import json
import os
import string
import sys
import types
<<<<<<< HEAD
from typing import Any, Optional, Tuple
=======
from typing import Any, Sequence, Tuple
>>>>>>> 32926324


NOTHING = object()


def slugify(value: str, *, replace_spaces=True, valid_symbols="-_.()", invalid_marker=""):
    valid_chars = valid_symbols + string.ascii_letters + string.digits
    slug = "".join(c if c in valid_chars else invalid_marker for c in value)
    if replace_spaces:
        slug = slug.replace(" ", "_")
    return slug


def listify(value):
    return value if isinstance(value, collections.abc.Sequence) else [value]


# def stringify(value):
#     pass


def tuplize(value: Optional[collections.abc.Sequence]) -> Optional[Tuple[Any, ...]]:
    """Return value as a tuple, if possible."""
    if value is None:
        return value
    else:
        return tuple(value)


def jsonify(value, indent=2):
    return json.dumps(value, indent=indent, default=lambda obj: str(obj))


def is_identifier_name(value, namespaced=True):
    if isinstance(value, str):
        if namespaced:
            return all(name.isidentifier() for name in value.split("."))
        else:
            return value.isidentifier()
    else:
        return False


def flatten(nested_iterables, filter_none=False, *, skip_types=(str, bytes)):
    return list(flatten_iter(nested_iterables, filter_none, skip_types=skip_types))


def flatten_iter(nested_iterables, filter_none=False, *, skip_types=(str, bytes)):
    for item in nested_iterables:
        if isinstance(item, collections.abc.Iterable) and not isinstance(item, skip_types):
            yield from flatten(item, filter_none)
        else:
            if item is not None or not filter_none:
                yield item


def get_member(instance, item_name):
    try:
        if (
            isinstance(instance, collections.abc.Mapping)
            or isinstance(instance, collections.abc.Sequence)
            and isinstance(item_name, int)
        ):
            return instance[item_name]
        else:
            return getattr(instance, item_name)
    except Exception:
        return NOTHING


def compose(*functions_or_iterable):
    """Function composition.

    Derived from: https://mathieularose.com/function-composition-in-python/

    """
    if len(functions_or_iterable) == 1 and isinstance(
        functions_or_iterable[0], collections.abc.Iterable
    ):
        functions = functions_or_iterable[0]
    else:
        functions = functions_or_iterable

    return functools.reduce(
        lambda this_func, previous_func: lambda x: this_func(previous_func(x)),
        functions,
        lambda x: x,
    )


def is_collection(value, *, optional=False, accept_mapping=True):
    if value is None and optional:
        return True
    if (
        value is not None
        and isinstance(value, collections.abc.Iterable)
        and not isinstance(value, (str, bytes))
    ):
        return accept_mapping or not isinstance(value, collections.abc.Mapping)

    return False


def is_iterable_of(
    value,
    item_class,
    iterable_class=collections.abc.Iterable,
    *,
    optional=False,
    accept_mapping=True,
):
    try:
        if value is None and optional:
            return True
        if value is not None and (
            isinstance(value, iterable_class) and all([isinstance(i, item_class) for i in value])
        ):
            return accept_mapping or not isinstance(value, collections.abc.Mapping)

    except Exception as e:
        pass

    return False


def is_mapping_of(
    value, key_class, value_class=None, mapping_class=collections.abc.Mapping, *, optional=False
):
    try:
        if value is None and optional:
            return True
        if (
            value is not None
            and (isinstance(value, mapping_class))
            and all([isinstance(k, key_class) for k in value.keys()])
            and (value_class is None or all([isinstance(v, value_class) for v in value.values()]))
        ):
            return True

    except Exception as e:
        pass

    return False


def normalize_mapping(mapping, key_types=(object,), *, filter_none=False):
    assert isinstance(mapping, collections.abc.Mapping)
    if isinstance(key_types, collections.abc.Iterable):
        assert all(isinstance(k, type) for k in key_types)
        key_types = tuple(key_types)
    result = {}
    for key, value in mapping.items():
        if not filter_none or value is not None:
            if is_iterable_of(key, key_types, iterable_class=(tuple, list)):
                for k in key:
                    result[k] = value
            else:
                result[key] = value

    return result


def shash(*args, hash_algorithm=None):
    if hash_algorithm is None:
        hash_algorithm = hashlib.sha256()

    for item in args:
        if not isinstance(item, bytes):
            if isinstance(item, collections.abc.Mapping):
                item = list(flatten(sorted(item.items())))
            elif not isinstance(item, str) and isinstance(item, collections.abc.Iterable):
                item = list(flatten(item))
            item = str.encode(repr(item))
        hash_algorithm.update(item)

    return hash_algorithm.hexdigest()


def shashed_id(*args, length=10, hash_algorithm=None):
    return shash(*args, hash_algorithm=hash_algorithm)[:length]


def interpolate_mask(seq: Sequence[Any], mask: Sequence[bool], default) -> Tuple[Any, ...]:
    """
    Return a tuple with the same shape as mask, with True values replaced by
    the sequence, and False values replaced by default.

    Example:
    >>> default = 0
    >>> a = (1, 2)
    >>> mask = (False, True, False, True)
    >>> interpolate_mask(a, mask, 0)
    (0, 1, 0, 2)
    """
    it = iter(seq)
    return tuple(it.__next__() if m else default for m in mask)


def filter_mask(seq: Sequence[Any], mask: Sequence[bool]) -> Tuple[Any, ...]:
    """
    Return a reduced-size tuple, with indices where mask[i]=False removed.

    Example:
    >>> a = (1, 2, 3)
    >>> mask = (False, True, False)
    >>> filter_mask(a, mask)
    (2,)
    """
    return tuple(s for m, s in zip(mask, seq) if m)


def classmethod_to_function(class_method, instance=None, owner=type(None), remove_cls_arg=False):
    if remove_cls_arg:
        return functools.partial(class_method.__get__(instance, owner), None)
    else:
        return class_method.__get__(instance, owner)


def namespace_from_nested_dict(nested_dict):
    assert isinstance(nested_dict, dict)
    return types.SimpleNamespace(
        **{
            key: namespace_from_nested_dict(value) if isinstance(value, dict) else value
            for key, value in nested_dict.items()
        }
    )


def make_local_dir(dir_name, base_dir=None, *, mode=0o777, is_package=False, is_cache=False):
    if base_dir is None:
        base_dir = os.getcwd()
    dir_name = os.path.join(base_dir, dir_name)
    return make_dir(dir_name)


def make_dir(dir_name, *, mode=0o777, is_package=False, is_cache=False):
    dir_name = os.path.abspath(dir_name)
    os.makedirs(dir_name, mode=mode, exist_ok=True)

    if is_package:
        with open(os.path.join(dir_name, "__init__.py"), "a"):
            pass

    if is_cache:
        with open(os.path.join(dir_name, "CACHEDIR.TAG"), "w") as f:
            f.write(
                """Signature: 8
a477f597d28d172789f06886806bc55
# This file is a cache directory tag created by GT4Py.
# For information about cache directory tags, see:
#	http://www.brynosaurus.com/cachedir/
"""
            )

    return dir_name


def make_module_from_file(qualified_name, file_path, *, public_import=False):
    """Import module from file.

    References:
      https://docs.python.org/3/library/importlib.html#importing-a-source-file-directly
      https://stackoverflow.com/a/43602645

    """
    try:
        spec = importlib.util.spec_from_file_location(qualified_name, file_path)
        module = importlib.util.module_from_spec(spec)
        spec.loader.exec_module(module)
        if public_import:
            sys.modules[qualified_name] = module
            package_name = getattr(module, "__package__", "")
            if not package_name:
                package_name = ".".join(qualified_name.split(".")[:-1])
                setattr(module, "__package__", package_name)
            components = package_name.split(".")
            module_name = qualified_name.split(".")[-1]

            if components[0] in sys.modules:
                parent = sys.modules[components[0]]
                for i, current in enumerate(components[1:]):
                    parent = getattr(parent, current, None)
                    if not parent:
                        break
                else:
                    setattr(parent, module_name, module)

    except Exception as e:
        print(e)
        module = None

    return module


def patch_module(module, member, new_value, *, recursive=True):
    """Monkey patch a module replacing a member with a new value."""

    if not isinstance(module, types.ModuleType):
        raise ValueError("Invalid 'module' argument")

    pending = [module]
    visited = set()
    originals = {}

    while pending:
        patched = {}
        current, pending = pending[0], pending[1:]
        visited.add(current)

        for name, value in current.__dict__.items():
            if value is member:
                patched[name] = value
                current.__dict__[name] = new_value
            elif isinstance(value, types.ModuleType) and value not in visited:
                pending.append(value)

        if patched:
            originals[current] = patched

    patch = dict(
        module=module,
        original_value=member,
        patched_value=new_value,
        recursive=recursive,
        originals=originals,
    )

    return patch


def restore_module(patch, *, verify=True):
    """Restore a module patched with the `patch_module()` function."""

    if (
        not isinstance(patch, dict)
        or not {
            "module",
            "original_value",
            "patched_value",
            "recursive",
            "originals",
        }
        <= set(patch.keys())
    ):
        raise ValueError("Invalid 'patch' definition")

    patched_value = patch["patched_value"]
    original_value = patch["original_value"]

    for current, changes in patch["originals"].items():
        for name, value in changes.items():
            assert (
                value is original_value and current.__dict__[name] is patched_value
            ) or not verify
            current.__dict__[name] = original_value


class Registry(dict):
    @property
    def names(self):
        return list(self.keys())

    def register(self, name, item=NOTHING):
        if name in self.keys():
            raise ValueError("Name already exists in registry")

        def _wrapper(obj):
            self[name] = obj
            return obj

        return _wrapper if item is NOTHING else _wrapper(item)


class ClassProperty:
    """Much like a :class:`property`, but the wrapped get function is a
    class method."""

    def __init__(self, fget=None, fset=None, fdel=None, doc=None):
        self.fget = fget
        self.fset = fset
        self.fdel = fdel
        if doc is None and fget is not None:
            doc = fget.__doc__
        self.__doc__ = doc

    def __get__(self, instance, cls=None):
        if instance is None:
            if cls is None:
                return self
        elif cls is None:
            cls = type(instance)
        if self.fget is None:
            raise AttributeError("Invalid class property getter")
        return self.fget(cls)

    def __set__(self, instance, value):
        if self.fset is None:
            raise AttributeError("Invalid class property setter")
        self.fset(type(instance), value)

    def __delete__(self, instance):
        if self.fdel is None:
            raise AttributeError("Invalid class property deleter")
        self.fdel(type(instance))

    def getter(self, fget):
        return type(self)(fget, self.fset, self.fdel, self.__doc__)

    def setter(self, fset):
        return type(self)(self.fget, fset, self.fdel, self.__doc__)

    def deleter(self, fdel):
        return type(self)(self.fget, self.fset, fdel, self.__doc__)


classproperty = ClassProperty


class BaseFrozen:
    def __setattr__(self, key, value):
        raise AttributeError("Attempting a modification of an attribute in a frozen class")

    def __delattr__(self, item):
        raise AttributeError("Attempting a deletion of an attribute in a frozen class")


class BaseSingleton:
    def __new__(cls, *args, **kwargs):
        if getattr(cls, "_instance", None) is None:
            cls._instance = object.__new__(cls, *args, **kwargs)

        return cls._instance


class UniqueIdGenerator:
    def __init__(self, start=1):
        self.counter = itertools.count(start=start)
        self._current = None

    @property
    def new(self):
        self._current = next(self.counter)
        return self._current

    @property
    def current(self):
        return self._current<|MERGE_RESOLUTION|>--- conflicted
+++ resolved
@@ -29,11 +29,7 @@
 import string
 import sys
 import types
-<<<<<<< HEAD
-from typing import Any, Optional, Tuple
-=======
-from typing import Any, Sequence, Tuple
->>>>>>> 32926324
+from typing import Any, Optional, Sequence, Tuple
 
 
 NOTHING = object()
