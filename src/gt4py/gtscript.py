--- conflicted
+++ resolved
@@ -87,22 +87,12 @@
     "__externals__",
     "__INLINED",
     "compile_assert",
-<<<<<<< HEAD
     "index",
     "range",
     *MATH_BUILTINS,
 }
 
 IGNORE_WHEN_INLINING = {*MATH_BUILTINS, "compile_assert", "index", "range", "K"}
-=======
-    "region",
-    "horizontal",
-    *MATH_BUILTINS,
-}
-
-
-IGNORE_WHEN_INLINING = {*MATH_BUILTINS, "compile_assert"}
->>>>>>> 5f41b948
 
 __all__ = list(builtins) + ["function", "stencil", "lazy_stencil"]
 
