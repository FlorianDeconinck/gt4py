# -*- coding: utf-8 -*-
#
# GTC Toolchain - GT4Py Project - GridTools Framework
#
# Copyright (c) 2014-2021, ETH Zurich
# All rights reserved.
#
# This file is part of the GT4Py project and the GridTools framework.
# GT4Py is free software: you can redistribute it and/or modify it under
# the terms of the GNU General Public License as published by the
# Free Software Foundation, either version 3 of the License, or any later
# version. See the LICENSE.txt file at the top-level directory of this
# distribution for a copy of the license or check <https://www.gnu.org/licenses/>.
#
# SPDX-License-Identifier: GPL-3.0-or-later

from gtc.common import DataType
from gtc.passes.oir_optimizations.utils import AccessCollector, GeneralAccess

from ...oir_utils import (
    AssignStmtFactory,
    FieldAccessFactory,
    HorizontalExecutionFactory,
    MaskStmtFactory,
    StencilFactory,
    TemporaryFactory,
)


def test_access_collector():
    testee = StencilFactory(
        vertical_loops__0__sections__0__horizontal_executions=[
            HorizontalExecutionFactory(
                body=[
                    AssignStmtFactory(left__name="tmp", right__name="foo", right__offset__i=1),
                    AssignStmtFactory(left__name="bar", right__name="tmp"),
                ]
            ),
            HorizontalExecutionFactory(
                body=[
                    MaskStmtFactory(
                        body=[
                            AssignStmtFactory(
                                left__name="baz", right__name="tmp", right__offset__j=1
                            ),
                        ],
                        mask=FieldAccessFactory(
                            name="mask",
                            dtype=DataType.BOOL,
                            offset__i=-1,
                            offset__j=-1,
                            offset__k=1,
                        ),
                    )
                ],
            ),
        ],
        declarations=[TemporaryFactory(name="tmp")],
    )
    read_offsets = {"tmp": {(0, 0, 0), (0, 1, 0)}, "foo": {(1, 0, 0)}, "mask": {(-1, -1, 1)}}
    write_offsets = {"tmp": {(0, 0, 0)}, "bar": {(0, 0, 0)}, "baz": {(0, 0, 0)}}
    offsets = {
        "tmp": {(0, 0, 0), (0, 1, 0)},
        "foo": {(1, 0, 0)},
        "bar": {(0, 0, 0)},
        "baz": {(0, 0, 0)},
        "mask": {(-1, -1, 1)},
    }
    ordered_accesses = [
<<<<<<< HEAD
        Access(field="foo", offset=(1, 0, 0), is_write=False, in_mask=False),
        Access(field="tmp", offset=(0, 0, 0), is_write=True, in_mask=False),
        Access(field="tmp", offset=(0, 0, 0), is_write=False, in_mask=False),
        Access(field="bar", offset=(0, 0, 0), is_write=True, in_mask=False),
        Access(field="mask", offset=(-1, -1, 1), is_write=False, in_mask=False),
        Access(field="tmp", offset=(0, 1, 0), is_write=False, in_mask=True),
        Access(field="baz", offset=(0, 0, 0), is_write=True, in_mask=True),
=======
        GeneralAccess(field="foo", offset=(1, 0, 0), is_write=False),
        GeneralAccess(field="tmp", offset=(0, 0, 0), is_write=True),
        GeneralAccess(field="tmp", offset=(0, 0, 0), is_write=False),
        GeneralAccess(field="bar", offset=(0, 0, 0), is_write=True),
        GeneralAccess(field="mask", offset=(-1, -1, 1), is_write=False),
        GeneralAccess(field="tmp", offset=(0, 1, 0), is_write=False),
        GeneralAccess(field="baz", offset=(0, 0, 0), is_write=True),
>>>>>>> b5409fa4
    ]

    result = AccessCollector.apply(testee)
    assert result.read_offsets() == read_offsets
    assert result.write_offsets() == write_offsets
    assert result.offsets() == offsets
    assert result.ordered_accesses() == ordered_accesses<|MERGE_RESOLUTION|>--- conflicted
+++ resolved
@@ -67,15 +67,6 @@
         "mask": {(-1, -1, 1)},
     }
     ordered_accesses = [
-<<<<<<< HEAD
-        Access(field="foo", offset=(1, 0, 0), is_write=False, in_mask=False),
-        Access(field="tmp", offset=(0, 0, 0), is_write=True, in_mask=False),
-        Access(field="tmp", offset=(0, 0, 0), is_write=False, in_mask=False),
-        Access(field="bar", offset=(0, 0, 0), is_write=True, in_mask=False),
-        Access(field="mask", offset=(-1, -1, 1), is_write=False, in_mask=False),
-        Access(field="tmp", offset=(0, 1, 0), is_write=False, in_mask=True),
-        Access(field="baz", offset=(0, 0, 0), is_write=True, in_mask=True),
-=======
         GeneralAccess(field="foo", offset=(1, 0, 0), is_write=False),
         GeneralAccess(field="tmp", offset=(0, 0, 0), is_write=True),
         GeneralAccess(field="tmp", offset=(0, 0, 0), is_write=False),
@@ -83,7 +74,6 @@
         GeneralAccess(field="mask", offset=(-1, -1, 1), is_write=False),
         GeneralAccess(field="tmp", offset=(0, 1, 0), is_write=False),
         GeneralAccess(field="baz", offset=(0, 0, 0), is_write=True),
->>>>>>> b5409fa4
     ]
 
     result = AccessCollector.apply(testee)
